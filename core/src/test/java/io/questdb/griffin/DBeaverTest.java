/*******************************************************************************
 *     ___                  _   ____  ____
 *    / _ \ _   _  ___  ___| |_|  _ \| __ )
 *   | | | | | | |/ _ \/ __| __| | | |  _ \
 *   | |_| | |_| |  __/\__ \ |_| |_| | |_) |
 *    \__\_\\__,_|\___||___/\__|____/|____/
 *
 *  Copyright (c) 2014-2019 Appsicle
 *  Copyright (c) 2019-2022 QuestDB
 *
 *  Licensed under the Apache License, Version 2.0 (the "License");
 *  you may not use this file except in compliance with the License.
 *  You may obtain a copy of the License at
 *
 *  http://www.apache.org/licenses/LICENSE-2.0
 *
 *  Unless required by applicable law or agreed to in writing, software
 *  distributed under the License is distributed on an "AS IS" BASIS,
 *  WITHOUT WARRANTIES OR CONDITIONS OF ANY KIND, either express or implied.
 *  See the License for the specific language governing permissions and
 *  limitations under the License.
 *
 ******************************************************************************/

package io.questdb.griffin;

import org.junit.Test;

public class DBeaverTest extends AbstractGriffinTest {
    @Test
    public void testDotNetGetTypes() throws SqlException {
        assertQuery(
                "nspname\toid\ttypnamespace\ttypname\ttyptype\ttyprelid\ttypnotnull\trelkind\telemtypoid\telemtypname\telemrelkind\telemtyptype\tord\n" +
                        "public\t1043\t2200\tvarchar\tb\tNaN\tfalse\t\tNaN\t\t\t\t0\n" +
                        "public\t1114\t2200\ttimestamp\tb\tNaN\tfalse\t\tNaN\t\t\t\t0\n" +
                        "public\t701\t2200\tfloat8\tb\tNaN\tfalse\t\tNaN\t\t\t\t0\n" +
                        "public\t700\t2200\tfloat4\tb\tNaN\tfalse\t\tNaN\t\t\t\t0\n" +
                        "public\t23\t2200\tint4\tb\tNaN\tfalse\t\tNaN\t\t\t\t0\n" +
                        "public\t21\t2200\tint2\tb\tNaN\tfalse\t\tNaN\t\t\t\t0\n" +
                        "public\t18\t2200\tchar\tb\tNaN\tfalse\t\tNaN\t\t\t\t0\n" +
                        "public\t20\t2200\tint8\tb\tNaN\tfalse\t\tNaN\t\t\t\t0\n" +
                        "public\t16\t2200\tbool\tb\tNaN\tfalse\t\tNaN\t\t\t\t0\n" +
                        "public\t17\t2200\tbinary\tb\tNaN\tfalse\t\tNaN\t\t\t\t0\n" +
                        "public\t1082\t2200\tdate\tb\tNaN\tfalse\t\tNaN\t\t\t\t0\n",
                "SELECT ns.nspname, typ_and_elem_type.*,\n" +
                        "   CASE\n" +
                        "       WHEN typtype IN ('b', 'e', 'p') THEN 0           -- First base types, enums, pseudo-types\n" +
                        "       WHEN typtype = 'r' THEN 1                        -- Ranges after\n" +
                        "       WHEN typtype = 'c' THEN 2                        -- Composites after\n" +
                        "       WHEN typtype = 'd' AND elemtyptype <> 'a' THEN 3 -- Domains over non-arrays after\n" +
                        "       WHEN typtype = 'a' THEN 4                        -- Arrays before\n" +
                        "       WHEN typtype = 'd' AND elemtyptype = 'a' THEN 5  -- Domains over arrays last\n" +
                        "    END AS ord\n" +
                        "FROM (\n" +
                        "    -- Arrays have typtype=b - this subquery identifies them by their typreceive and converts their typtype to a\n" +
                        "    -- We first do this for the type (innerest-most subquery), and then for its element type\n" +
                        "    -- This also returns the array element, range subtype and domain base type as elemtypoid\n" +
                        "    SELECT\n" +
                        "        typ.oid, typ.typnamespace, typ.typname, typ.typtype, typ.typrelid, typ.typnotnull, typ.relkind,\n" +
                        "        elemtyp.oid AS elemtypoid, elemtyp.typname AS elemtypname, elemcls.relkind AS elemrelkind,\n" +
                        "        CASE WHEN elemproc.proname='array_recv' THEN 'a' ELSE elemtyp.typtype END AS elemtyptype\n" +
                        "    FROM (\n" +
                        "        SELECT typ.oid, typnamespace, typname, typrelid, typnotnull, relkind, typelem AS elemoid,\n" +
                        "            CASE WHEN proc.proname='array_recv' THEN 'a' ELSE typ.typtype END AS typtype,\n" +
                        "            CASE\n" +
                        "                WHEN proc.proname='array_recv' THEN typ.typelem\n" +
                        "                WHEN typ.typtype='r' THEN rngsubtype\n" +
                        "                WHEN typ.typtype='d' THEN typ.typbasetype\n" +
                        "            END AS elemtypoid\n" +
                        "        FROM pg_type AS typ\n" +
                        "        LEFT JOIN pg_class AS cls ON (cls.oid = typ.typrelid)\n" +
                        "        LEFT JOIN pg_proc AS proc ON proc.oid = typ.typreceive\n" +
                        "        LEFT JOIN pg_range ON (pg_range.rngtypid = typ.oid)\n" +
                        "    ) AS typ\n" +
                        "    LEFT JOIN pg_type AS elemtyp ON elemtyp.oid = elemtypoid\n" +
                        "    LEFT JOIN pg_class AS elemcls ON (elemcls.oid = elemtyp.typrelid)\n" +
                        "    LEFT JOIN pg_proc AS elemproc ON elemproc.oid = elemtyp.typreceive\n" +
                        ") AS typ_and_elem_type\n" +
                        "JOIN pg_namespace AS ns ON (ns.oid = typnamespace)\n" +
                        "WHERE\n" +
                        "    typtype IN ('b', 'r', 'e', 'd') OR -- Base, range, enum, domain\n" +
                        "    (typtype = 'c' AND relkind='c') OR -- User-defined free-standing composites (not table composites) by default\n" +
                        "    (typtype = 'p' AND typname IN ('record', 'void')) OR -- Some special supported pseudo-types\n" +
                        "    (typtype = 'a' AND (  -- Array of...\n" +
                        "        elemtyptype IN ('b', 'r', 'e', 'd') OR -- Array of base, range, enum, domain\n" +
                        "        (elemtyptype = 'p' AND elemtypname IN ('record', 'void')) OR -- Arrays of special supported pseudo-types\n" +
                        "        (elemtyptype = 'c' AND elemrelkind='c') -- Array of user-defined free-standing composites (not table composites) by default\n" +
                        "    ))\n" +
                        "ORDER BY ord",
                null,
                true,
                sqlExecutionContext,
                false,
                false
        );
    }

    @Test
    public void testFrequentSql() throws SqlException {
        assertQuery(
                "current_schema\tsession_user\n" +
                        "public\tadmin\n",
                "SELECT current_schema(),session_user",
                null,
                true,
                sqlExecutionContext,
                false,
                true
        );
    }

    @Test
    public void testListColumns() throws Exception {
        assertMemoryLeak(() -> {
            compiler.compile("create table xyz(a int, t timestamp)", sqlExecutionContext);
            compiler.compile("create table tab2(b long, z binary)", sqlExecutionContext);

            assertQuery(
                    "relname\tattrelid\tattname\tattnum\tatttypid\tattnotnull\tatttypmod\tattlen\tattidentity\tattisdropped\tatthasdef\tdef_value\tdescription\n" +
                            "xyz\t1\ta\t1\t23\tfalse\t0\t4\t\tfalse\ttrue\t\t\n" +
                            "xyz\t1\tt\t2\t1114\tfalse\t0\t-1\t\tfalse\ttrue\t\t\n",
                    "SELECT \n" +
                            "    c.relname,\n" +
                            "    a.*,\n" +
                            "    pg_catalog.pg_get_expr(ad.adbin, ad.adrelid, true) as def_value,\n" +
                            "    dsc.description\n" +
                            "FROM pg_catalog.pg_attribute a\n" +
                            "INNER JOIN pg_catalog.pg_class c ON (a.attrelid=c.oid)\n" +
                            "LEFT OUTER JOIN pg_catalog.pg_attrdef ad ON (a.attrelid=ad.adrelid AND a.attnum = ad.adnum)\n" +
                            "LEFT OUTER JOIN pg_catalog.pg_description dsc ON (c.oid=dsc.objoid AND a.attnum = dsc.objsubid)\n" +
                            "WHERE NOT a.attisdropped AND c.oid=1 ORDER BY a.attnum",
                    null,
                    true,
                    sqlExecutionContext,
                    false,
                    false
            );
        });
    }

    @Test
    public void testListTables() throws Exception {
        assertMemoryLeak(() -> {
            compiler.compile("create table xyz(a int)", sqlExecutionContext);
            compiler.compile("create table tab2(b long)", sqlExecutionContext);
            assertQuery(
                    "oid tral\trelname\trelnamespace\trelkind\trelowner\toid\trelpartbound\trelhasrules\trelhasoids\trelhassubclass\tdescription\tpartition_expr\tpartition_key\n" +
                            "2\ttab2\t2200\tr\t0\t2\t\tfalse\tfalse\tfalse\t\t\t\n" +
                            "1\txyz\t2200\tr\t0\t1\t\tfalse\tfalse\tfalse\t\t\t\n",
                    "SELECT c.oid \"oid tral\",c.*,d.description,pg_catalog.pg_get_expr(c.relpartbound, c.oid) as partition_expr,  pg_catalog.pg_get_partkeydef(c.oid) as partition_key \n" +
                            "FROM pg_catalog.pg_class c\n" +
                            "LEFT OUTER JOIN pg_catalog.pg_description d ON d.objoid=c.oid AND d.objsubid=0 AND d.classoid='pg_class'::regclass\n" +
                            "WHERE c.relnamespace=2200 AND c.relkind not in ('i','I','c') order by relname",
                    null,
                    true,
                    sqlExecutionContext,
                    false,
                    false
            );

        });
    }

    @Test
    public void testListTypes() throws SqlException {
        assertQuery(
                "oid1\toid\ttypname\ttypbasetype\ttyparray\ttypnamespace\ttypnotnull\ttyptypmod\ttyptype\ttyprelid\ttypelem\ttypreceive\ttypdelim\ttypinput\trelkind\tbase_type_name\tdescription\n" +
                        "16\t16\tbool\t0\t0\t2200\tfalse\t0\tb\tNaN\t0\t0\t0\t0\t\t\t\n" +
                        "17\t17\tbinary\t0\t0\t2200\tfalse\t0\tb\tNaN\t0\t0\t0\t0\t\t\t\n" +
                        "18\t18\tchar\t0\t0\t2200\tfalse\t0\tb\tNaN\t0\t0\t0\t0\t\t\t\n" +
                        "20\t20\tint8\t0\t0\t2200\tfalse\t0\tb\tNaN\t0\t0\t0\t0\t\t\t\n" +
                        "21\t21\tint2\t0\t0\t2200\tfalse\t0\tb\tNaN\t0\t0\t0\t0\t\t\t\n" +
                        "23\t23\tint4\t0\t0\t2200\tfalse\t0\tb\tNaN\t0\t0\t0\t0\t\t\t\n" +
                        "700\t700\tfloat4\t0\t0\t2200\tfalse\t0\tb\tNaN\t0\t0\t0\t0\t\t\t\n" +
                        "701\t701\tfloat8\t0\t0\t2200\tfalse\t0\tb\tNaN\t0\t0\t0\t0\t\t\t\n" +
                        "1043\t1043\tvarchar\t0\t0\t2200\tfalse\t0\tb\tNaN\t0\t0\t0\t0\t\t\t\n" +
                        "1082\t1082\tdate\t0\t0\t2200\tfalse\t0\tb\tNaN\t0\t0\t0\t0\t\t\t\n" +
                        "1114\t1114\ttimestamp\t0\t0\t2200\tfalse\t0\tb\tNaN\t0\t0\t0\t0\t\t\t\n",
                "SELECT t.oid as oid1,t.*,c.relkind,format_type(nullif(t.typbasetype, 0), t.typtypmod) as base_type_name, d.description\n" +
                        "FROM pg_catalog.pg_type t\n" +
                        "LEFT OUTER JOIN pg_catalog.pg_class c ON c.oid=t.typrelid\n" +
                        "LEFT OUTER JOIN pg_catalog.pg_description d ON t.oid=d.objoid\n" +
                        "WHERE typnamespace=2200\n" +
                        "ORDER by t.oid",
                null,
                true,
                sqlExecutionContext,
                false,
                false
        );
    }

    @Test
    public void testNamespaceListSql() throws SqlException {
        assertQuery(
<<<<<<< HEAD
                "oid\tnspname\toid1\txmin\tnspowner\tdescription\n" +
                        "11\tpg_catalog\t11\t0\t1\t\n" +
                        "2200\tpublic\t2200\t0\t1\t\n",
                "SELECT n.oid,n.*,d.description FROM pg_catalog.pg_namespace n\n" +
=======
                "n_oid\tnspname\toid\tdescription\n" +
                        "11\tpg_catalog\t11\t\n" +
                        "2200\tpublic\t2200\t\n",
                "SELECT n.oid \"n_oid\",n.*,d.description FROM pg_catalog.pg_namespace n\n" +
>>>>>>> 07eb2cb8
                        "LEFT OUTER JOIN pg_catalog.pg_description d ON d.objoid=n.oid AND d.objsubid=0 AND d.classoid='pg_namespace'::regclass\n" +
                        " ORDER BY nspname",
                null,
                true,
                sqlExecutionContext,
                false,
                false
        );
    }

    @Test
    public void testShowSearchPath() throws SqlException {
        assertQuery(
                "search_path\n" +
                        "\"$user\", public\n",
                "SHOW search_path",
                null,
                false,
                sqlExecutionContext,
                false,
                true
        );
    }
}<|MERGE_RESOLUTION|>--- conflicted
+++ resolved
@@ -193,17 +193,10 @@
     @Test
     public void testNamespaceListSql() throws SqlException {
         assertQuery(
-<<<<<<< HEAD
-                "oid\tnspname\toid1\txmin\tnspowner\tdescription\n" +
+                "n_oid\tnspname\toid\txmin\tnspowner\tdescription\n" +
                         "11\tpg_catalog\t11\t0\t1\t\n" +
                         "2200\tpublic\t2200\t0\t1\t\n",
-                "SELECT n.oid,n.*,d.description FROM pg_catalog.pg_namespace n\n" +
-=======
-                "n_oid\tnspname\toid\tdescription\n" +
-                        "11\tpg_catalog\t11\t\n" +
-                        "2200\tpublic\t2200\t\n",
                 "SELECT n.oid \"n_oid\",n.*,d.description FROM pg_catalog.pg_namespace n\n" +
->>>>>>> 07eb2cb8
                         "LEFT OUTER JOIN pg_catalog.pg_description d ON d.objoid=n.oid AND d.objsubid=0 AND d.classoid='pg_namespace'::regclass\n" +
                         " ORDER BY nspname",
                 null,
