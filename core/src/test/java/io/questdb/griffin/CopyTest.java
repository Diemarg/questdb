--- conflicted
+++ resolved
@@ -76,18 +76,6 @@
 
     @Test
     public void testSetAllParallelCopyOptions() throws SqlException {
-<<<<<<< HEAD
-        CopyModel model = (CopyModel) compiler.testCompileModel("copy x from 'somefile.csv' with header true parallel partition by HOUR timestamp 'ts1' format 'yyyy-MM-ddTHH:mm:ss' delimiter ';' ;", sqlExecutionContext);
-
-        assertEquals("x", model.getTableName().token.toString());
-        assertEquals("'somefile.csv'", model.getFileName().token.toString());
-        assertTrue(model.isHeader());
-        assertTrue(model.isParallel());
-        assertEquals(PartitionBy.HOUR, model.getPartitionBy());
-        assertEquals("ts1", model.getTimestampColumnName().toString());
-        assertEquals("yyyy-MM-ddTHH:mm:ss", model.getTimestampFormat().toString());
-        assertEquals(';', model.getDelimiter());
-=======
         Object[] partitionBy = new Object[]{"HOUR", PartitionBy.HOUR, "DAY", PartitionBy.DAY, "MONTH", PartitionBy.MONTH, "YEAR", PartitionBy.YEAR};
         Object[] onError = new Object[]{"SKIP_COLUMN", Atomicity.SKIP_COL, "SKIP_ROW", Atomicity.SKIP_ROW, "ABORT", Atomicity.SKIP_ALL};
 
@@ -100,7 +88,7 @@
                 assertEquals("x", model.getTableName().token.toString());
                 assertEquals("'somefile.csv'", model.getFileName().token.toString());
                 assertTrue(model.isHeader());
-                assertTrue(model.isParalell());
+                assertTrue(model.isParallel());
                 assertEquals(partitionBy[p + 1], model.getPartitionBy());
                 assertEquals("ts1", model.getTimestampColumnName().toString());
                 assertEquals("yyyy-MM-ddTHH:mm:ss", model.getTimestampFormat().toString());
@@ -108,7 +96,6 @@
                 assertEquals(onError[o + 1], model.getAtomicity());
             }
         }
->>>>>>> 97adad73
     }
 
     @Test
@@ -342,13 +329,9 @@
     @Test
     public void testParallelCopyIntoNewTable() throws Exception {
         assertMemoryLeak(() -> {
-<<<<<<< HEAD
-            compiler.compile("copy x from '/src/test/resources/csv/test-quotes-big.csv' with parallel header true timestamp 'ts' delimiter ',' format 'yyyy-MM-ddTHH:mm:ss.SSSUUUZ' partition by MONTH; ", sqlExecutionContext);
-=======
             compiler.compile("copy x from '/src/test/resources/csv/test-quotes-big.csv' with parallel header true timestamp 'ts' delimiter ',' " +
                     "format 'yyyy-MM-ddTHH:mm:ss.SSSUUUZ' partition by MONTH on error ABORT; ", sqlExecutionContext);
 
->>>>>>> 97adad73
             assertQuotesTableContent();
         });
     }
