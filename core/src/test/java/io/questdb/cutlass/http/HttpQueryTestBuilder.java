/*******************************************************************************
 *     ___                  _   ____  ____
 *    / _ \ _   _  ___  ___| |_|  _ \| __ )
 *   | | | | | | |/ _ \/ __| __| | | |  _ \
 *   | |_| | |_| |  __/\__ \ |_| |_| | |_) |
 *    \__\_\\__,_|\___||___/\__|____/|____/
 *
 *  Copyright (c) 2014-2019 Appsicle
 *  Copyright (c) 2019-2022 QuestDB
 *
 *  Licensed under the Apache License, Version 2.0 (the "License");
 *  you may not use this file except in compliance with the License.
 *  You may obtain a copy of the License at
 *
 *  http://www.apache.org/licenses/LICENSE-2.0
 *
 *  Unless required by applicable law or agreed to in writing, software
 *  distributed under the License is distributed on an "AS IS" BASIS,
 *  WITHOUT WARRANTIES OR CONDITIONS OF ANY KIND, either express or implied.
 *  See the License for the specific language governing permissions and
 *  limitations under the License.
 *
 ******************************************************************************/

package io.questdb.cutlass.http;

import io.questdb.Metrics;
import io.questdb.TelemetryJob;
import io.questdb.cairo.CairoConfiguration;
import io.questdb.cairo.CairoEngine;
import io.questdb.cairo.DefaultCairoConfiguration;
import io.questdb.cairo.SqlJitMode;
import io.questdb.cutlass.http.processors.*;
import io.questdb.griffin.QueryFutureUpdateListener;
import io.questdb.griffin.SqlCompiler;
import io.questdb.griffin.SqlException;
import io.questdb.griffin.SqlExecutionContextImpl;
import io.questdb.log.Log;
import io.questdb.log.LogFactory;
import io.questdb.mp.TestWorkerPool;
import io.questdb.mp.WorkerPool;
import io.questdb.std.FilesFacade;
import io.questdb.std.FilesFacadeImpl;
import io.questdb.std.Misc;
import io.questdb.std.str.Path;
import org.junit.rules.TemporaryFolder;

import java.util.concurrent.BrokenBarrierException;

import static io.questdb.test.tools.TestUtils.assertMemoryLeak;

public class HttpQueryTestBuilder {

    private static final Log LOG = LogFactory.getLog(HttpQueryTestBuilder.class);

    private boolean telemetry;
    private Metrics metrics;
    private TemporaryFolder temp;
    private HttpServerConfigurationBuilder serverConfigBuilder;
    private HttpRequestProcessorBuilder textImportProcessor;
    private int workerCount = 1;
    private long startWriterWaitTimeout = 500_000;
    private long maxWriterWaitTimeout = 30_000_000L;
    private int jitMode = SqlJitMode.JIT_MODE_ENABLED;
    private FilesFacade filesFacade = new FilesFacadeImpl();
    private QueryFutureUpdateListener queryFutureUpdateListener;

    public int getWorkerCount() {
        return this.workerCount;
    }

    public void run(HttpClientCode code) throws Exception {
        run(null, code);
    }

    public void run(CairoConfiguration configuration, HttpClientCode code) throws Exception {
        assertMemoryLeak(() -> {
            final String baseDir = temp.getRoot().getAbsolutePath();
            final DefaultHttpServerConfiguration httpConfiguration = serverConfigBuilder
                    .withBaseDir(baseDir)
                    .build();
            if (metrics == null) {
                metrics = Metrics.enabled();
            }

            final WorkerPool workerPool = new TestWorkerPool(workerCount, metrics);

<<<<<<< HEAD
                @Override
                public int getWorkerCount() {
                    return workerCount;
                }

                @Override
                public boolean haltOnError() {
                    return false;
                }
            }, metrics);

            workerPool.assignCleaner(Path.CLEANER);
=======
            if (workerCount > 1) {
                workerPool.assignCleaner(Path.CLEANER);
            }
>>>>>>> 075cb98f

            CairoConfiguration cairoConfiguration = configuration;
            if (cairoConfiguration == null) {
                cairoConfiguration = new DefaultCairoConfiguration(baseDir) {
                    public FilesFacade getFilesFacade() {
                        return filesFacade;
                    }

                    @Override
                    public long getWriterAsyncCommandBusyWaitTimeout() {
                        return startWriterWaitTimeout;
                    }

                    @Override
                    public long getWriterAsyncCommandMaxTimeout() {
                        return maxWriterWaitTimeout;
                    }

                    @Override
                    public int getSqlJitMode() {
                        return jitMode;
                    }
                };
            }
            try (
                    CairoEngine engine = new CairoEngine(cairoConfiguration, metrics);
                    HttpServer httpServer = new HttpServer(httpConfiguration, engine.getMessageBus(), metrics, workerPool, false)
            ) {
                TelemetryJob telemetryJob = null;
                if (telemetry) {
                    telemetryJob = new TelemetryJob(engine);
                }
                httpServer.bind(new HttpRequestProcessorFactory() {
                    @Override
                    public HttpRequestProcessor newInstance() {
                        return new StaticContentProcessor(httpConfiguration);
                    }

                    @Override
                    public String getUrl() {
                        return HttpServerConfiguration.DEFAULT_PROCESSOR_URL;
                    }
                });

                httpServer.bind(new HttpRequestProcessorFactory() {
                    @Override
                    public HttpRequestProcessor newInstance() {
                        return textImportProcessor != null ? textImportProcessor.create(
                                httpConfiguration.getJsonQueryProcessorConfiguration(),
                                engine,
                                workerPool.getWorkerCount()
                        ) : new TextImportProcessor(engine);
                    }

                    @Override
                    public String getUrl() {
                        return "/upload";
                    }
                });

                SqlExecutionContextImpl sqlExecutionContext = new SqlExecutionContextImpl(engine, workerCount) {
                    @Override
                    public QueryFutureUpdateListener getQueryFutureUpdateListener() {
                        return queryFutureUpdateListener != null ? queryFutureUpdateListener : QueryFutureUpdateListener.EMPTY;
                    }
                };

                httpServer.bind(new HttpRequestProcessorFactory() {
                    @Override
                    public HttpRequestProcessor newInstance() {
                        return new JsonQueryProcessor(
                                httpConfiguration.getJsonQueryProcessorConfiguration(),
                                engine,
                                new SqlCompiler(engine),
                                sqlExecutionContext
                        );
                    }

                    @Override
                    public String getUrl() {
                        return "/query";
                    }
                });

                httpServer.bind(new HttpRequestProcessorFactory() {
                    @Override
                    public HttpRequestProcessor newInstance() {
                        return new TextQueryProcessor(
                                httpConfiguration.getJsonQueryProcessorConfiguration(),
                                engine,
                                workerPool.getWorkerCount()
                        );
                    }

                    @Override
                    public String getUrl() {
                        return "/exp";
                    }
                });


                httpServer.bind(new HttpRequestProcessorFactory() {
                    @Override
                    public HttpRequestProcessor newInstance() {
                        return new TableStatusCheckProcessor(engine, httpConfiguration.getJsonQueryProcessorConfiguration());
                    }

                    @Override
                    public String getUrl() {
                        return "/chk";
                    }
                });

                httpServer.bind(new HttpRequestProcessorFactory() {
                    @Override
                    public HttpRequestProcessor newInstance() {
                        return new JsonQueryProcessor(httpConfiguration.getJsonQueryProcessorConfiguration(), engine, 1);
                    }

                    @Override
                    public String getUrl() {
                        return "/exec";
                    }
                });

                QueryCache.configure(httpConfiguration);

                workerPool.start(LOG);

                try {
                    code.run(engine);
                } finally {
                    workerPool.halt();

                    if (telemetryJob != null) {
                        Misc.free(telemetryJob);
                    }
                }
            }
        });
    }

    public HttpQueryTestBuilder withAlterTableMaxWaitTimeout(long maxWriterWaitTimeout) {
        this.maxWriterWaitTimeout = maxWriterWaitTimeout;
        return this;
    }

    public HttpQueryTestBuilder withAlterTableStartWaitTimeout(long startWriterWaitTimeout) {
        this.startWriterWaitTimeout = startWriterWaitTimeout;
        return this;
    }

    public HttpQueryTestBuilder withCustomTextImportProcessor(HttpRequestProcessorBuilder textQueryProcessor) {
        this.textImportProcessor = textQueryProcessor;
        return this;
    }

    public HttpQueryTestBuilder withFilesFacade(FilesFacade ff) {
        this.filesFacade = ff;
        return this;
    }

    public HttpQueryTestBuilder withHttpServerConfigBuilder(HttpServerConfigurationBuilder serverConfigBuilder) {
        this.serverConfigBuilder = serverConfigBuilder;
        return this;
    }

    public HttpQueryTestBuilder withTelemetry(boolean telemetry) {
        this.telemetry = telemetry;
        return this;
    }

    public HttpQueryTestBuilder withMetrics(Metrics metrics) {
        this.metrics = metrics;
        return this;
    }

    public HttpQueryTestBuilder withTempFolder(TemporaryFolder temp) {
        this.temp = temp;
        return this;
    }

    public HttpQueryTestBuilder withWorkerCount(int workerCount) {
        this.workerCount = workerCount;
        return this;
    }

    public HttpQueryTestBuilder withQueryFutureUpdateListener(QueryFutureUpdateListener queryFutureUpdateListener) {
        this.queryFutureUpdateListener = queryFutureUpdateListener;
        return this;
    }

    public HttpQueryTestBuilder withJitMode(int jitMode) {
        this.jitMode = jitMode;
        return this;
    }

    @FunctionalInterface
    public interface HttpRequestProcessorBuilder {
        HttpRequestProcessor create(
                JsonQueryProcessorConfiguration configuration,
                CairoEngine engine,
                int workerCount
        );
    }

    @FunctionalInterface
    public interface HttpClientCode {
        void run(CairoEngine engine) throws InterruptedException, SqlException, BrokenBarrierException;
    }
}<|MERGE_RESOLUTION|>--- conflicted
+++ resolved
@@ -85,24 +85,9 @@
 
             final WorkerPool workerPool = new TestWorkerPool(workerCount, metrics);
 
-<<<<<<< HEAD
-                @Override
-                public int getWorkerCount() {
-                    return workerCount;
-                }
-
-                @Override
-                public boolean haltOnError() {
-                    return false;
-                }
-            }, metrics);
-
-            workerPool.assignCleaner(Path.CLEANER);
-=======
             if (workerCount > 1) {
                 workerPool.assignCleaner(Path.CLEANER);
             }
->>>>>>> 075cb98f
 
             CairoConfiguration cairoConfiguration = configuration;
             if (cairoConfiguration == null) {
