--- conflicted
+++ resolved
@@ -495,24 +495,11 @@
                 srcPath.trimTo(srcPlen).concat(partitionName).slash$();
                 dstPath.trimTo(dstPlen).concat(partitionName).slash$();
                 if (!ff.rename(srcPath, dstPath)) {
-<<<<<<< HEAD
                     if (Os.translateSysErrno(ff.errno()) == Os.Errno.EXDEV) {
                         LOG.info().$(srcPath).$(" and ").$(dstPath).$(" are not on the same mounted filesystem. Partitions will be copied.").$();
 
                         if (ff.mkdirs(dstPath, configuration.getMkDirMode()) != 0) {
                             throw CairoException.instance(ff.errno()).put("Cannot create partition directory: ").put(dstPath);
-=======
-                    if (ff.mkdirs(dstPath, configuration.getMkDirMode()) != 0) {
-                        throw CairoException.instance(ff.errno()).put("Cannot create partition directory: ").put(dstPath);
-                    }
-                    ff.iterateDir(srcPath, (long name, int type) -> {
-                        if (type == Files.DT_FILE) {
-                            srcPath.trimTo(srcPlen).concat(partitionName).concat(name).$();
-                            dstPath.trimTo(dstPlen).concat(partitionName).concat(name).$();
-                            if (ff.copy(srcPath, dstPath) < 0) {
-                                throw CairoException.instance(ff.errno()).put("cannot copy partition file [partition=").put(partitionName).put(",to=").put(dstPath).put(']');
-                            }
->>>>>>> 0cfdff9a
                         }
                         ff.iterateDir(srcPath, (long name, int type) -> {
                             if (type == Files.DT_FILE) {
@@ -546,22 +533,6 @@
         }
 
         try (TableWriter writer = parseStructure(fd)) {
-<<<<<<< HEAD
-            try {
-                findChunkBoundaries(length);
-                indexChunks();
-                importPartitions();
-                int taskCount = taskDistribution.size() / 3;
-                mergeSymbolTables(taskCount, writer);
-                updateSymbolKeys(taskCount, writer);
-                buildColumnIndexes(taskCount, writer);
-                movePartitions(taskDistribution, taskCount);
-                attachPartitions(writer);
-            } catch (Throwable t) {
-                writer.truncate();
-                throw t;
-            }
-=======
             findChunkBoundaries(length);
             indexChunks();
             importPartitions();
@@ -581,7 +552,6 @@
         } catch (Throwable t) {
             cleanUp();
             throw t;
->>>>>>> 0cfdff9a
         } finally {
             removeWorkDir();
             ff.close(fd);
