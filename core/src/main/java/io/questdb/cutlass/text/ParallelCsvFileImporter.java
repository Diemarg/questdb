/*******************************************************************************
 *     ___                  _   ____  ____
 *    / _ \ _   _  ___  ___| |_|  _ \| __ )
 *   | | | | | | |/ _ \/ __| __| | | |  _ \
 *   | |_| | |_| |  __/\__ \ |_| |_| | |_) |
 *    \__\_\\__,_|\___||___/\__|____/|____/
 *
 *  Copyright (c) 2014-2019 Appsicle
 *  Copyright (c) 2019-2022 QuestDB
 *
 *  Licensed under the Apache License, Version 2.0 (the "License");
 *  you may not use this file except in compliance with the License.
 *  You may obtain a copy of the License at
 *
 *  http://www.apache.org/licenses/LICENSE-2.0
 *
 *  Unless required by applicable law or agreed to in writing, software
 *  distributed under the License is distributed on an "AS IS" BASIS,
 *  WITHOUT WARRANTIES OR CONDITIONS OF ANY KIND, either express or implied.
 *  See the License for the specific language governing permissions and
 *  limitations under the License.
 *
 ******************************************************************************/

package io.questdb.cutlass.text;

import io.questdb.MessageBus;
import io.questdb.cairo.*;
import io.questdb.cairo.security.AllowAllCairoSecurityContext;
import io.questdb.cairo.sql.RecordMetadata;
import io.questdb.cairo.vm.Vm;
import io.questdb.cairo.vm.api.MemoryMARW;
import io.questdb.cutlass.text.types.*;
import io.questdb.log.Log;
import io.questdb.log.LogFactory;
import io.questdb.mp.RingQueue;
import io.questdb.mp.Sequence;
import io.questdb.std.*;
import io.questdb.std.datetime.DateFormat;
import io.questdb.std.str.DirectCharSink;
import io.questdb.std.str.Path;
import io.questdb.std.str.StringSink;
import org.jetbrains.annotations.TestOnly;

import java.io.Closeable;
import java.util.function.Consumer;


/**
 * Class is responsible for importing of large unordered import files into partitioned tables.
 * It does the following (in parallel) :
 * - splits the file into N-chunks, scans in parallel and finds correct line start for each chunk
 * - scans each chunk and extracts timestamps and line offsets to per-partition index files
 * (index files are stored as $inputWorkDir/$inputFileName/$partitionName/$workerId_$chunkNumber)
 * then it sorts each file by timestamp value
 * - merges all partition index chunks into one index file per partition (index.m)
 * - loads partitions into separate tables using merged indexes (one table per worker)
 * - scans all symbol columns to build per-column global symbol table
 * - remaps all symbol values
 * - moves and attaches partitions from temp tables to target table
 * - removes temp tables and index files
 * <p>
 */
public class ParallelCsvFileImporter implements Closeable, Mutable {
    private static final Log LOG = LogFactory.getLog(ParallelCsvFileImporter.class);

    private static final String LOCK_REASON = "parallel import";
    private static final int NO_INDEX = -1;

    private static final int DEFAULT_MIN_CHUNK_SIZE = 300 * 1024 * 1024;
    private int minChunkSize = DEFAULT_MIN_CHUNK_SIZE;

    //holds result of first phase - boundary scanning
    //count of quotes, even new lines, odd new lines, offset to first even newline, offset to first odd newline
    private final LongList chunkStats = new LongList();

    //holds input for second phase - indexing: offset and start line number for each chunk
    private final LongList indexChunkStats = new LongList();

    private final LongList partitionKeysAndSizes = new LongList();
    private final StringSink partitionNameSink = new StringSink();

    static class PartitionInfo {
        long key;
        CharSequence name;
        long bytes;

        int taskId;//assigned worker/task id
        long importedRows;//used to detect partitions that need skipping (because e.g. no data was imported for them) 

        PartitionInfo(long key, CharSequence name, long bytes) {
            this.key = key;
            this.name = name;
            this.bytes = bytes;
        }

        PartitionInfo(long key, CharSequence name, long bytes, int taskId) {
            this.key = key;
            this.name = name;
            this.bytes = bytes;
            this.taskId = taskId;
        }

        @Override
        public boolean equals(Object o) {
            if (this == o) return true;
            if (o == null || getClass() != o.getClass()) return false;
            PartitionInfo that = (PartitionInfo) o;
            return key == that.key && bytes == that.bytes && taskId == that.taskId && importedRows == that.importedRows && name.equals(that.name);
        }

        @Override
        public String toString() {
            return "PartitionInfo{" +
                    "key=" + key +
                    ", name=" + name +
                    ", bytes=" + bytes +
                    ", taskId=" + taskId +
                    ", importedRows=" + importedRows +
                    '}';
        }
    }

    private final ObjList<PartitionInfo> partitions = new ObjList<>();
    int taskCount;

    //stores 3 values per task : index, lo, hi (lo, hi are indexes in partitionNames)
    private final IntList taskDistribution = new IntList();

    private final FilesFacade ff;

    private final Path inputFilePath = new Path();
    private final Path tmpPath = new Path();

    private final RingQueue<TextImportTask> queue;
    private final Sequence pubSeq;
    private final Sequence subSeq;
    private final Sequence collectSeq;
    private final int workerCount;

    private final CharSequence inputRoot;
    private final CharSequence inputWorkRoot;
    //path to import directory under, usually $inputWorkRoot/$tableName
    private CharSequence importRoot;

    //input params start
    private CharSequence tableName;
    //name of file to process in inputRoot dir
    private CharSequence inputFileName;
    //name of timestamp column
    private CharSequence timestampColumn;
    private int partitionBy;
    private byte columnDelimiter;
    private TimestampAdapter timestampAdapter;
    private final ObjectPool<OtherToTimestampAdapter> otherToTimestampAdapterPool = new ObjectPool<>(OtherToTimestampAdapter::new, 4);
    private boolean forceHeader;
    private int atomicity;
    //input params end

    //index of timestamp column in input file
    private int timestampIndex;
    private final CairoSecurityContext securityContext;

    private final DirectCharSink utf8Sink;
    private final TypeManager typeManager;
    private final TextDelimiterScanner textDelimiterScanner;
    private final TextMetadataDetector textMetadataDetector;

    private final CairoEngine cairoEngine;
    private final CairoConfiguration configuration;

    private boolean targetTableCreated;
    private int targetTableStatus;
    private final TableStructureAdapter targetTableStructure;
    private int bufferLength;

    //import status variables
    private byte status = TextImportTask.STATUS_OK;
    private byte phase = TextImportTask.PHASE_BOUNDARY_CHECK;
    private CharSequence errorMessage;
    private final CancellationToken cancellationToken;
    private long startMs;//start time of current phase (in millis)

    public ParallelCsvFileImporter(CairoEngine cairoEngine, int workerCount, CancellationToken token) {
        this.cairoEngine = cairoEngine;
        this.workerCount = workerCount;
        this.cancellationToken = token;

        this.securityContext = AllowAllCairoSecurityContext.INSTANCE;
        this.configuration = this.cairoEngine.getConfiguration();

        MessageBus bus = this.cairoEngine.getMessageBus();
        this.queue = bus.getTextImportQueue();
        this.pubSeq = bus.getTextImportPubSeq();
        this.subSeq = bus.getTextImportSubSeq();
        this.collectSeq = bus.getTextImportColSeq();

        CairoConfiguration cfg = this.cairoEngine.getConfiguration();

        this.ff = cfg.getFilesFacade();

        this.inputRoot = cfg.getInputRoot();
        this.inputWorkRoot = cfg.getInputWorkRoot();

        TextConfiguration textConfiguration = configuration.getTextConfiguration();
        this.utf8Sink = new DirectCharSink(textConfiguration.getUtf8SinkSize());
        this.typeManager = new TypeManager(textConfiguration, utf8Sink);
        this.textDelimiterScanner = new TextDelimiterScanner(textConfiguration);
        this.textMetadataDetector = new TextMetadataDetector(typeManager, textConfiguration);

        this.targetTableStructure = new TableStructureAdapter(configuration);
        this.bufferLength = configuration.getSqlCopyBufferSize();
        this.targetTableStatus = -1;
        this.targetTableCreated = false;

        this.atomicity = Atomicity.SKIP_COL;
    }

    private static void checkTableName(CharSequence tableName, CairoConfiguration configuration) {
        if (!TableUtils.isValidTableName(tableName, configuration.getMaxFileNameLength())) {
            throw CairoException.instance(0)
                    .put("invalid table name [table=").putAsPrintable(tableName)
                    .put(']');
        }
    }

    public static void createTable(final FilesFacade ff, int mkDirMode, final CharSequence root, final CharSequence tableName, TableStructure structure, int tableId, CairoConfiguration configuration) {
        checkTableName(tableName, configuration);
        try (Path path = new Path()) {
            switch (TableUtils.exists(ff, path, root, tableName, 0, tableName.length())) {
                case TableUtils.TABLE_EXISTS:
                    int errno;
                    if ((errno = ff.rmdir(path)) != 0) {
                        LOG.error().$("remove failed [tableName='").utf8(tableName).$("', error=").$(errno).$(']').$();
                        throw CairoException.instance(errno).put("Table remove failed");
                    }
                case TableUtils.TABLE_DOES_NOT_EXIST:
                    try (MemoryMARW memory = Vm.getMARWInstance()) {
                        TableUtils.createTable(
                                ff,
                                root,
                                mkDirMode,
                                memory,
                                path,
                                tableName,
                                structure,
                                ColumnType.VERSION,
                                tableId
                        );
                    }
                    break;
                default:
                    throw CairoException.instance(0).put("name is reserved [tableName=").put(tableName).put(']');
            }
        }
    }

    @Override
    public void close() {
        clear();
        this.inputFilePath.close();
        this.tmpPath.close();
        this.utf8Sink.close();
        this.textMetadataDetector.close();
        this.textDelimiterScanner.close();
    }

    public void importPartitions() throws TextException {
<<<<<<< HEAD
        checkCancelled(TextImportTask.PHASE_PARTITION_IMPORT);
        if (partitionNames.size() == 0) {
=======
        if (partitions.size() == 0) {
>>>>>>> 9b54c38b
            throw TextException.$("No partitions to merge and load found");
        }

        logStartOf("index merge and partition load");
        this.taskCount = assignPartitions(partitions, workerCount);

        int queuedCount = 0;
        int collectedCount = 0;
        taskDistribution.clear();

        for (int i = 0; i < taskCount; ++i) {
            int lo = 0;
            while (lo < partitions.size() && partitions.getQuick(lo).taskId != i) {
                lo++;
            }
            int hi = lo + 1;
            while (hi < partitions.size() && partitions.getQuick(hi).taskId == i) {
                hi++;
            }

            while (true) {
                final long seq = pubSeq.next();
                if (seq > -1) {
                    final TextImportTask task = queue.get(seq);
<<<<<<< HEAD
                    task.setTaskId(i);
                    task.setCancellationToken(cancellationToken);
                    task.ofImportPartitionDataStage(cairoEngine, targetTableStructure, textMetadataDetector.getColumnTypes(), atomicity, columnDelimiter, importRoot, inputFileName, i, lo, hi, partitionNames);
=======
                    task.setIndex(i);
                    task.setCircuitBreaker(circuitBreaker);
                    task.ofImportPartitionDataStage(cairoEngine, targetTableStructure, textMetadataDetector.getColumnTypes(), atomicity, columnDelimiter, importRoot, inputFileName, i, lo, hi, partitions);
>>>>>>> 9b54c38b
                    pubSeq.done(seq);
                    queuedCount++;
                    break;
                } else {
                    collectedCount += collect(queuedCount - collectedCount, this::collectDataImportStats);
                }
            }

            taskDistribution.add(i);
            taskDistribution.add(lo);
            taskDistribution.add(hi);
        }

        collectedCount += collect(queuedCount - collectedCount, this::collectDataImportStats);
        assert collectedCount == queuedCount;

        logEndOf("index merge and partition load");
    }

    //load balances existing partitions between given number of workers using partition sizes
    //returns number of tasks 
    static int assignPartitions(ObjList<PartitionInfo> partitions, int workerCount) {
        partitions.sort((p1, p2) -> Long.compare(p2.bytes, p1.bytes));
        long[] workerSums = new long[workerCount];

        for (int i = 0, n = partitions.size(); i < n; i++) {
            int minIdx = -1;
            long minSum = Long.MAX_VALUE;

            for (int j = 0; j < workerCount; j++) {
                if (workerSums[j] == 0) {
                    minIdx = j;
                    break;
                } else if (workerSums[j] < minSum) {
                    minSum = workerSums[j];
                    minIdx = j;
                }
            }

            workerSums[minIdx] += partitions.getQuick(i).bytes;
            partitions.getQuick(i).taskId = minIdx;
        }

        partitions.sort((p1, p2) -> {
            long workerIdDiff = p1.taskId - p2.taskId;
            if (workerIdDiff != 0) {
                return (int) workerIdDiff;
            }

            return Long.compare(p1.key, p2.key);
        });

        int taskIds = 0;
        for (int i = 0; i < workerSums.length; i++) {
            if (workerSums[i] != 0) {
                taskIds++;
            }
        }

        return taskIds;
    }

    private void logStartOf(String phase) {
        LOG.info().$("Started ").$(phase).$(" of file='").$(inputFilePath).$("'").$();
        startMs = getCurrentTimeMs();
    }

    private void logEndOf(String phase) {
        long endMs = getCurrentTimeMs();
        LOG.info().$("Finished ").$(phase).$(" of file='").$(inputFilePath).$("' time=").$((endMs - startMs) / 1000).$("s").$();
    }

    private long getCurrentTimeMs() {
        return configuration.getMillisecondClock().getTicks();
    }

    private int getTaskCount() {
        return taskDistribution.size() / 3;
    }

    public void mergeSymbolTables(final TableWriter writer) throws TextException {
        checkCancelled(TextImportTask.PHASE_SYMBOL_TABLE_MERGE);
        logStartOf("symbol table merge");
        final int tmpTableCount = getTaskCount();

        int queuedCount = 0;
        int collectedCount = 0;
        TableWriterMetadata metadata = writer.getMetadata();

        for (int columnIndex = 0, size = metadata.getColumnCount(); columnIndex < size; columnIndex++) {
            if (ColumnType.isSymbol(metadata.getColumnType(columnIndex))) {
                final CharSequence symbolColumnName = metadata.getColumnName(columnIndex);
                int tmpTableSymbolColumnIndex = targetTableStructure.getSymbolColumnIndex(symbolColumnName);

                while (true) {
                    final long seq = pubSeq.next();
                    if (seq > -1) {
                        final TextImportTask task = queue.get(seq);
                        task.setTaskId(columnIndex);
                        task.ofMergeSymbolTablesStage(configuration, importRoot, writer, tableName, symbolColumnName, columnIndex, tmpTableSymbolColumnIndex, tmpTableCount, partitionBy);
                        pubSeq.done(seq);
                        queuedCount++;
                        break;
                    } else {
                        collectedCount += collect(queuedCount - collectedCount, this::collectStub);
                    }
                }
            }
        }

        collectedCount += collect(queuedCount - collectedCount, this::collectStub);
        assert collectedCount == queuedCount;

        logEndOf("symbol table merge");
    }

    public void updateSymbolKeys(final TableWriter writer) throws TextException {
        checkCancelled(TextImportTask.PHASE_UPDATE_SYMBOL_KEYS);
        logStartOf("symbol keys update");

        final int tmpTableCount = getTaskCount();
        int queuedCount = 0;
        int collectedCount = 0;
        for (int t = 0; t < tmpTableCount; ++t) {
            tmpPath.of(importRoot).concat(tableName).put("_").put(t);

            try (TxReader txFile = new TxReader(ff).ofRO(tmpPath, partitionBy)) {
                txFile.unsafeLoadAll();
                final int partitionCount = txFile.getPartitionCount();

                for (int p = 0; p < partitionCount; p++) {
                    final long partitionSize = txFile.getPartitionSize(p);
                    final long partitionTimestamp = txFile.getPartitionTimestamp(p);
                    TableWriterMetadata metadata = writer.getMetadata();
                    int symbolColumnIndex = 0;

                    if (partitionSize == 0) {
                        continue;
                    }

                    for (int c = 0, size = metadata.getColumnCount(); c < size; c++) {
                        if (ColumnType.isSymbol(metadata.getColumnType(c))) {
                            final CharSequence symbolColumnName = metadata.getColumnName(c);
                            final int symbolCount = txFile.getSymbolValueCount(symbolColumnIndex++);

                            while (true) {
                                final long seq = pubSeq.next();
                                if (seq > -1) {
                                    final TextImportTask task = queue.get(seq);
                                    task.setTaskId(t);
                                    task.setCancellationToken(cancellationToken);
                                    task.ofUpdateSymbolColumnKeysStage(cairoEngine, targetTableStructure, t, partitionSize, partitionTimestamp, importRoot, symbolColumnName, symbolCount);
                                    pubSeq.done(seq);
                                    queuedCount++;
                                    break;
                                } else {
                                    collectedCount += collect(queuedCount - collectedCount, this::collectStub);
                                }
                            }
                        }
                    }
                }
            }

        }

        collectedCount += collect(queuedCount - collectedCount, this::collectStub);
        assert collectedCount == queuedCount;

        logEndOf("symbol keys update");
    }

    public void of(CharSequence tableName, CharSequence inputFileName, int partitionBy, byte columnDelimiter, CharSequence timestampColumn, CharSequence tsFormat, boolean forceHeader) {
        of(tableName, inputFileName, partitionBy, columnDelimiter, timestampColumn, tsFormat, forceHeader, Atomicity.SKIP_COL);
    }

    public void of(CharSequence tableName, CharSequence inputFileName, int partitionBy, byte columnDelimiter, CharSequence timestampColumn, CharSequence tsFormat, boolean forceHeader, int atomicity) {
        clear();

        this.tableName = tableName;
        this.importRoot = tmpPath.of(inputWorkRoot).concat(tableName).toString();
        this.inputFileName = inputFileName;
        this.timestampColumn = timestampColumn;
        this.partitionBy = partitionBy;
        this.columnDelimiter = columnDelimiter;
        if (tsFormat != null) {
            DateFormat dateFormat = typeManager.getInputFormatConfiguration().getTimestampFormatFactory().get(tsFormat);
            this.timestampAdapter = (TimestampAdapter) typeManager.nextTimestampAdapter(false, dateFormat,
                    configuration.getTextConfiguration().getDefaultDateLocale());
        }
        this.forceHeader = forceHeader;
        this.timestampIndex = -1;
        this.status = TextImportTask.STATUS_OK;
        this.phase = 0;
        this.targetTableStatus = -1;
        this.targetTableCreated = false;
        this.atomicity = Atomicity.isValid(atomicity) ? atomicity : Atomicity.SKIP_COL;

        inputFilePath.of(inputRoot).concat(inputFileName).$();
    }

    @Override
    public void clear() {
        chunkStats.clear();
        indexChunkStats.clear();
        partitionKeysAndSizes.clear();
        partitionNameSink.clear();
        taskDistribution.clear();
        utf8Sink.clear();
        typeManager.clear();
        textMetadataDetector.clear();
        otherToTimestampAdapterPool.clear();

        inputFileName = null;
        tableName = null;
        timestampColumn = null;
        timestampIndex = -1;
        partitionBy = -1;
        columnDelimiter = -1;
        timestampAdapter = null;
        forceHeader = false;

        status = TextImportTask.STATUS_OK;
        phase = TextImportTask.PHASE_BOUNDARY_CHECK;
        errorMessage = null;
        targetTableStatus = -1;
        targetTableCreated = false;
        atomicity = Atomicity.SKIP_COL;
        taskCount = -1;
    }

    private void removeWorkDir() {
        Path workDirPath = tmpPath.of(importRoot).slash$();

        if (ff.exists(workDirPath)) {
            LOG.info().$("removing import directory path='").$(workDirPath).$("'").$();

            int errno = ff.rmdir(workDirPath);
            if (errno != 0) {
                throw CairoException.instance(errno).put("Can't remove import directory path='").put(workDirPath).put("' errno=").put(errno);
            }
        }
    }

    private void createWorkDir() {
        removeWorkDir();

        Path workDirPath = tmpPath.of(importRoot).slash$();
        int errno = ff.mkdir(workDirPath, configuration.getMkDirMode());
        if (errno != 0) {
            throw CairoException.instance(errno).put("Can't create import work dir ").put(workDirPath).put(" errno=").put(errno);
        }

        LOG.info().$("created import dir ").$(workDirPath).$();
    }

    TableWriter parseStructure(long fd) throws TextException {
        final CairoConfiguration configuration = cairoEngine.getConfiguration();

        final int textAnalysisMaxLines = configuration.getTextConfiguration().getTextAnalysisMaxLines();
        int len = configuration.getSqlCopyBufferSize();
        long buf = Unsafe.malloc(len, MemoryTag.NATIVE_DEFAULT);

        try (TextLexer lexer = new TextLexer(configuration.getTextConfiguration())) {
            long n = ff.read(fd, buf, len, 0);
            if (n > 0) {
                if (columnDelimiter < 0) {
                    columnDelimiter = textDelimiterScanner.scan(buf, buf + n);
                }

                lexer.of(columnDelimiter);
                lexer.setSkipLinesWithExtraValues(false);

                final ObjList<CharSequence> names = new ObjList<>();
                final ObjList<TypeAdapter> types = new ObjList<>();
                if (timestampColumn != null && timestampAdapter != null) {
                    names.add(timestampColumn);
                    types.add(timestampAdapter);
                }

                textMetadataDetector.of(names, types, forceHeader);
                lexer.parse(buf, buf + n, textAnalysisMaxLines, textMetadataDetector);
                textMetadataDetector.evaluateResults(lexer.getLineCount(), lexer.getErrorCount());
                forceHeader = textMetadataDetector.isHeader();

                return prepareTable(securityContext, textMetadataDetector.getColumnNames(), textMetadataDetector.getColumnTypes(), inputFilePath, typeManager);
            } else {
                throw TextException.$("Can't read from file path='").put(inputFilePath).put("' to analyze structure");
            }
        } finally {
            Unsafe.free(buf, len, MemoryTag.NATIVE_DEFAULT);
        }
    }

    private int collect(int queuedCount, Consumer<TextImportTask> consumer) {
        int collectedCount = 0;
        while (collectedCount < queuedCount) {
            final long seq = collectSeq.next();
            if (seq > -1) {
                TextImportTask task = queue.get(seq);
                consumer.accept(task);
                task.clear();
                collectSeq.done(seq);
                collectedCount += 1;
            } else {
                stealWork(queue, subSeq);
            }
        }
        return collectedCount;
    }

    private void movePartitions() {
        logStartOf("moving partitions");
<<<<<<< HEAD
        checkCancelled(TextImportTask.PHASE_MOVE_PARTITONS);
        final int taskCount = getTmpTablesCount();
=======
        final int taskCount = getTaskCount();
>>>>>>> 9b54c38b

        for (int i = 0; i < taskCount; i++) {
            int index = taskDistribution.getQuick(i * 3);
            int lo = taskDistribution.getQuick(i * 3 + 1);
            int hi = taskDistribution.getQuick(i * 3 + 2);
            final Path srcPath = Path.getThreadLocal(importRoot).concat(tableName).put("_").put(index);
            final Path dstPath = Path.getThreadLocal2(configuration.getRoot()).concat(tableName);
            final int srcPlen = srcPath.length();
            final int dstPlen = dstPath.length();

            for (int j = lo; j < hi; j++) {
                PartitionInfo partition = partitions.get(j);
                if (partition.importedRows == 0 || partition.name == null) {
                    continue;
                }
                final CharSequence partitionName = partition.name;

                srcPath.trimTo(srcPlen).concat(partitionName).slash$();
                dstPath.trimTo(dstPlen).concat(partitionName).slash$();

                int res = ff.rename(srcPath, dstPath);
                if (res != Files.FILES_RENAME_ERR_OK) {
                    if (res == Files.FILES_RENAME_ERR_EXDEV) {
                        LOG.info().$(srcPath).$(" and ").$(dstPath).$(" are not on the same mounted filesystem. Partitions will be copied.").$();

                        if (ff.mkdirs(dstPath, configuration.getMkDirMode()) != 0) {
                            throw CairoException.instance(ff.errno()).put("Cannot create partition directory [path=").put(dstPath).put(']');
                        }

                        ff.iterateDir(srcPath, (long name, int type) -> {
                            if (type == Files.DT_FILE) {
                                srcPath.trimTo(srcPlen).concat(partitionName).concat(name).$();
                                dstPath.trimTo(dstPlen).concat(partitionName).concat(name).$();
                                if (ff.copy(srcPath, dstPath) < 0) {
                                    throw CairoException.instance(ff.errno()).put("Cannot copy partition file [to=").put(dstPath).put(']');
                                }
                            }
                        });
                    } else {
                        throw CairoException.instance(ff.errno()).put("Cannot copy partition file [to=").put(dstPath).put(']');
                    }
                }
            }
        }

        logEndOf("moving partitions");
    }

     public void process() throws TextException {

        if (this.queue.getCycle() <= 0) {
            throw TextException.$("Unable to process, the processing queue is misconfigured");
        }

        long startMs = getCurrentTimeMs();

        long fd = ff.openRO(inputFilePath);
        if (fd < 0) {
            throw TextException.$("Can't open input file [path='").put(inputFilePath).put("', errno=").put(ff.errno()).put(']');
        }
        long length = ff.length(fd);
        if (length < 1) {
            ff.close(fd);
            throw TextException.$("Ignoring file because it's empty [path='").put(inputFilePath).put(']');
        }

        try (TableWriter writer = parseStructure(fd)) {
            findChunkBoundaries(length);
            indexChunks();
            importPartitions();
            mergeSymbolTables(writer);
            updateSymbolKeys(writer);
            buildColumnIndexes(writer);
            try {
                movePartitions();
                attachPartitions(writer);
            } catch (Throwable t) {
                cleanUp(writer);
                throw t;
            }
        } catch (Throwable t) {
            cleanUp();
            throw t;
        } finally {
            removeWorkDir();
            ff.close(fd);
        }

        long endMs = getCurrentTimeMs();
        LOG.info().$("Finished importing file='").$(inputFileName).$("' time=").$((endMs - startMs) / 1000).$("s").$();
    }

    public byte getStatus() {
        return status;
    }

    private void setStatus(byte status) {
        this.status = status;
    }

    private void cleanUp(TableWriter writer) {
        if (targetTableStatus == TableUtils.TABLE_EXISTS && writer != null) {
            writer.truncate();
        }
    }

    private void cleanUp() {
        if (targetTableStatus == TableUtils.TABLE_DOES_NOT_EXIST && targetTableCreated) {
            cairoEngine.remove(securityContext, tmpPath, tableName);
        }
    }

    private void attachPartitions(TableWriter writer) throws TextException {
<<<<<<< HEAD
        checkCancelled(TextImportTask.PHASE_ATTACH_PARTITIONS);
        if (partitionNames.size() == 0) {
=======
        if (partitions.size() == 0) {
>>>>>>> 9b54c38b
            throw TextException.$("No partitions to attach found");
        }

        logStartOf("attaching partitions");

        for (int i = 0, sz = partitions.size(); i < sz; i++) {
            PartitionInfo partition = partitions.get(i);
            if (partition.importedRows == 0 || partition.name == null) {
                continue;
            }

            final CharSequence partitionDirName = partition.name;
            final long timestamp = PartitionBy.parsePartitionDirName(partitionDirName, partitionBy);
            try {
                writer.attachPartition(timestamp, false);
            } catch (CairoException e) {
                throw TextException.$("Can't attach partition ").put(partitionDirName).put(". ").put(e.getMessage());
            }
        }

        logEndOf("attaching partitions");
    }

    public void setMinChunkSize(int minChunkSize) {
        this.minChunkSize = minChunkSize;
    }

    private void collectChunkStats(final TextImportTask task) {
        checkStatus(task);
        final TextImportTask.CountQuotesStage countQuotesStage = task.getCountQuotesStage();
        final int chunkIndex = task.getTaskId();
        chunkStats.set(chunkIndex, countQuotesStage.getQuoteCount());
        chunkStats.set(chunkIndex + 1, countQuotesStage.getNewLineCountEven());
        chunkStats.set(chunkIndex + 2, countQuotesStage.getNewLineCountOdd());
        chunkStats.set(chunkIndex + 3, countQuotesStage.getNewLineOffsetEven());
        chunkStats.set(chunkIndex + 4, countQuotesStage.getNewLineOffsetOdd());
    }

    private void collectIndexStats(final TextImportTask task) {
        checkStatus(task);
        final TextImportTask.BuildPartitionIndexStage buildPartitionIndexStage = task.getBuildPartitionIndexStage();
<<<<<<< HEAD
        final LongList keys = buildPartitionIndexStage.getPartitionKeys();
        this.partitionKeys.add(keys);
=======
        final int chunkIndex = task.getIndex();
        final LongList keys = buildPartitionIndexStage.getPartitionKeysAndSizes();
        this.partitionKeysAndSizes.add(keys);
>>>>>>> 9b54c38b
    }

    private void collectDataImportStats(final TextImportTask task) {
        checkStatus(task);

        final TextImportTask.ImportPartitionDataStage stage = task.getImportPartitionDataStage();
        LongList rows = stage.getImportedRows();

        for (int i = 0, n = rows.size(); i < n; i += 2) {
            partitions.get((int) rows.get(i)).importedRows = rows.get(i + 1);//partition will be ignored in later stages
        }
    }

    private void collectStub(final TextImportTask task) {
        checkStatus(task);
    }

    private void checkCancelled(byte phase) {
        this.phase = phase;
        if (cancellationToken != null && cancellationToken.isCanceled()) {
            setStatus(TextImportTask.STATUS_CANCEL);
            errorMessage = "Cancelled";
        }
        throwErrorIfNotOk();
    }

    private void checkStatus(final TextImportTask task) {
        if (status == TextImportTask.STATUS_OK && task.getStatus() != TextImportTask.STATUS_OK) {
            setStatus(task.getStatus());
            phase = task.getPhase();
            errorMessage = task.getErrorMessage();
        }
        throwErrorIfNotOk();
        checkCancelled(task.getPhase());
    }

    private void throwErrorIfNotOk() {
        if (getStatus() != TextImportTask.STATUS_OK) {
            throw TextException.$("Import terminated in ").put(TextImportTask.getPhaseName(phase)).put(" phase. ").put(errorMessage);
        }
    }

    //returns list with N chunk boundaries
    LongList findChunkBoundaries(long fileLength) throws TextException {
        checkCancelled(TextImportTask.PHASE_BOUNDARY_CHECK);
        logStartOf("checking boundaries");

        assert (workerCount > 0 && minChunkSize > 0);

        if (workerCount == 1) {
            indexChunkStats.setPos(0);
            indexChunkStats.add(0);
            indexChunkStats.add(0);
            indexChunkStats.add(fileLength);
            indexChunkStats.add(0);
            return indexChunkStats;
        }

        long chunkSize = Math.max(minChunkSize, (fileLength + workerCount - 1) / workerCount);
        final int chunks = (int) Math.max((fileLength + chunkSize - 1) / chunkSize, 1);

        int queuedCount = 0;
        int collectedCount = 0;

        chunkStats.setPos(chunks * 5);
        chunkStats.zero(0);

        for (int i = 0; i < chunks; i++) {
            final long chunkLo = i * chunkSize;
            final long chunkHi = Long.min(chunkLo + chunkSize, fileLength);
            while (true) {
                final long seq = pubSeq.next();
                if (seq > -1) {
                    final TextImportTask task = queue.get(seq);
                    task.setTaskId(5 * i);
                    task.setCancellationToken(cancellationToken);
                    task.ofCountQuotesStage(ff, inputFilePath, chunkLo, chunkHi, bufferLength);
                    pubSeq.done(seq);
                    queuedCount++;
                    break;
                } else {
                    collectedCount += collect(queuedCount - collectedCount, this::collectChunkStats);
                }
            }
        }

        collectedCount += collect(queuedCount - collectedCount, this::collectChunkStats);
        assert collectedCount == queuedCount;
        processChunkStats(fileLength, chunks);
        logEndOf("checking boundaries");
        return indexChunkStats;
    }

    void indexChunks() throws TextException {
        checkCancelled(TextImportTask.PHASE_INDEXING);
        logStartOf("indexing");

        int queuedCount = 0;
        int collectedCount = 0;

        if (indexChunkStats.size() < 2) {
            throw TextException.$("No chunks found for indexing in file=").put(inputFilePath);
        }

        createWorkDir();

        boolean forceHeader = this.forceHeader;
        for (int i = 0, n = indexChunkStats.size() - 2; i < n; i += 2) {
            int colIdx = i / 2;

            final long chunkLo = indexChunkStats.get(i);
            final long lineNumber = indexChunkStats.get(i + 1);
            final long chunkHi = indexChunkStats.get(i + 2);

            while (true) {
                final long seq = pubSeq.next();
                if (seq > -1) {
                    final TextImportTask task = queue.get(seq);
                    task.setTaskId(colIdx);
                    task.setCancellationToken(cancellationToken);
                    task.ofBuildPartitionIndexStage(chunkLo, chunkHi, lineNumber, colIdx, configuration, inputFileName, importRoot, partitionBy, columnDelimiter, timestampIndex, timestampAdapter, forceHeader, bufferLength, atomicity);
                    if (forceHeader) {
                        forceHeader = false;
                    }
                    pubSeq.done(seq);
                    queuedCount++;
                    break;
                } else {
                    collectedCount += collect(queuedCount - collectedCount, this::collectIndexStats);
                }
            }
        }

        collectedCount += collect(queuedCount - collectedCount, this::collectIndexStats);
        assert collectedCount == queuedCount;
        processIndexStats();

        logEndOf("indexing");
    }

    private void buildColumnIndexes(TableWriter writer) throws TextException {
        checkCancelled(TextImportTask.PHASE_BUILD_INDEX);
        logStartOf("building column indexes");

        final RecordMetadata metadata = writer.getMetadata();
        final int columnCount = metadata.getColumnCount();
        final int tmpTableCount = getTaskCount();

        boolean isAnyIndexed = false;
        for (int i = 0; i < columnCount; i++) {
            isAnyIndexed |= metadata.isColumnIndexed(i);
        }

        if (isAnyIndexed) {

            int queuedCount = 0;
            int collectedCount = 0;
            for (int t = 0; t < tmpTableCount; ++t) {
                while (true) {
                    final long seq = pubSeq.next();
                    if (seq > -1) {
                        final TextImportTask task = queue.get(seq);
                        task.setTaskId(t);
                        task.setCancellationToken(cancellationToken);
                        task.ofBuildSymbolColumnIndexStage(cairoEngine, targetTableStructure, importRoot, t, metadata);
                        pubSeq.done(seq);
                        queuedCount++;
                        break;
                    } else {
                        collectedCount += collect(queuedCount - collectedCount, this::collectStub);
                    }
                }
            }

            collectedCount += collect(queuedCount - collectedCount, this::collectStub);
            assert collectedCount == queuedCount;
        }

        logEndOf("building column indexes");
    }

    private void processIndexStats() {
        LongHashSet set = new LongHashSet();
        for (int i = 0, n = partitionKeysAndSizes.size(); i < n; i += 2) {
            set.add(partitionKeysAndSizes.get(i));
        }

        LongList distinctKeys = new LongList();
        for (int i = 0, n = set.size(); i < n; i++) {
            distinctKeys.add(set.get(i));
        }
        distinctKeys.sort();

        LongList totalSizes = new LongList();
        for (int i = 0, n = distinctKeys.size(); i < n; i++) {
            long key = distinctKeys.getQuick(i);
            long size = 0;

            for (int j = 0, m = partitionKeysAndSizes.size(); j < m; j += 2) {
                if (partitionKeysAndSizes.getQuick(j) == key) {
                    size += partitionKeysAndSizes.get(j + 1);
                }
            }

            totalSizes.add(size);
        }

        DateFormat dirFormat = PartitionBy.getPartitionDirFormatMethod(partitionBy);

        for (int i = 0, n = distinctKeys.size(); i < n; i++) {
            long key = distinctKeys.getQuick(i);
            long size = totalSizes.getQuick(i);

            partitionNameSink.clear();
            dirFormat.format(distinctKeys.get(i), null, null, partitionNameSink);
            String dirName = partitionNameSink.toString();

            partitions.add(new PartitionInfo(key, dirName, size));
        }
    }

    @TestOnly
    void setBufferLength(int bufferSize) {
        this.bufferLength = bufferSize;
    }

    private boolean stealWork(RingQueue<TextImportTask> queue, Sequence subSeq) {
        long seq = subSeq.next();
        if (seq > -1) {
            queue.get(seq).run();
            subSeq.done(seq);
            return true;
        }
        Os.pause();
        return false;
    }

    private void processChunkStats(long fileLength, int chunks) {
        long quotes = chunkStats.get(0);

        indexChunkStats.setPos(0);
        //set first chunk offset and line number
        indexChunkStats.add(0);
        indexChunkStats.add(0);

        long lines;
        long totalLines = chunks > 0 ? chunkStats.get(1) + 1 : 1;

        for (int i = 1; i < chunks; i++) {
            long startPos;
            if ((quotes & 1) == 1) { // if number of quotes is odd then use odd starter
                startPos = chunkStats.get(5 * i + 4);
                lines = chunkStats.get(5 * i + 2);
            } else {
                startPos = chunkStats.get(5 * i + 3);
                lines = chunkStats.get(5 * i + 1);
            }

            //if whole chunk  belongs to huge quoted string or contains one very long line
            //then it should be ignored here and merged with previous chunk
            if (startPos > -1) {
                indexChunkStats.add(startPos);
                indexChunkStats.add(totalLines);
            }

            quotes += chunkStats.get(5 * i);
            totalLines += lines;
        }

        if (indexChunkStats.get(indexChunkStats.size() - 2) < fileLength) {
            indexChunkStats.add(fileLength);
            indexChunkStats.add(totalLines);//doesn't matter
        }
    }

    private void logTypeError(int i, int type) {
        LOG.info()
                .$("mis-detected [table=").$(tableName)
                .$(", column=").$(i)
                .$(", type=").$(ColumnType.nameOf(type))
                .$(']').$();
    }

    private TableWriter openWriterAndOverrideImportMetadata(
            ObjList<CharSequence> names,
            ObjList<TypeAdapter> types,
            CairoSecurityContext cairoSecurityContext,
            TypeManager typeManager
    ) throws TextException {
        TableWriter writer = cairoEngine.getWriter(cairoSecurityContext, tableName, LOCK_REASON);
        RecordMetadata metadata = writer.getMetadata();

        if (metadata.getColumnCount() < types.size()) {
            writer.close();
            throw TextException.$("column count mismatch [textColumnCount=").put(types.size())
                    .put(", tableColumnCount=").put(metadata.getColumnCount())
                    .put(", table=").put(tableName)
                    .put(']');
        }

        //remap index is only needed to adjust names and types
        //workers will import data into temp tables without remapping
        IntList remapIndex = new IntList();
        remapIndex.ensureCapacity(types.size());
        for (int i = 0, n = types.size(); i < n; i++) {

            final int columnIndex = metadata.getColumnIndexQuiet(names.getQuick(i));
            final int idx = (columnIndex > -1 && columnIndex != i) ? columnIndex : i; // check for strict match ?
            remapIndex.set(i, idx);

            final int columnType = metadata.getColumnType(idx);
            final TypeAdapter detectedAdapter = types.getQuick(i);
            final int detectedType = detectedAdapter.getType();
            if (detectedType != columnType) {
                // when DATE type is mis-detected as STRING we
                // would not have either date format nor locale to
                // use when populating this field
                switch (ColumnType.tagOf(columnType)) {
                    case ColumnType.DATE:
                        logTypeError(i, detectedType);
                        types.setQuick(i, BadDateAdapter.INSTANCE);
                        break;
                    case ColumnType.TIMESTAMP:
                        if (detectedAdapter instanceof TimestampCompatibleAdapter) {
                            types.setQuick(i, otherToTimestampAdapterPool.next().of((TimestampCompatibleAdapter) detectedAdapter));
                        } else {
                            logTypeError(i, detectedType);
                            types.setQuick(i, BadTimestampAdapter.INSTANCE);
                        }
                        break;
                    case ColumnType.BINARY:
                        writer.close();
                        throw CairoException.instance(0).put("cannot import text into BINARY column [index=").put(i).put(']');
                    default:
                        types.setQuick(i, typeManager.getTypeAdapter(columnType));
                        break;
                }
            }
        }

        //at this point we've to use target table columns names otherwise partition attach could fail on metadata differences
        //(if header names or synthetic names are different from table's)
        for (int i = 0, n = remapIndex.size(); i < n; i++) {
            names.set(i, metadata.getColumnName(remapIndex.get(i)));
        }

        //add table columns missing in input file
        if (names.size() < metadata.getColumnCount()) {
            for (int i = 0, n = metadata.getColumnCount(); i < n; i++) {
                boolean unused = true;

                for (int r = 0, rn = remapIndex.size(); r < rn; r++) {
                    if (remapIndex.get(r) == i) {
                        unused = false;
                        break;
                    }
                }

                if (unused) {
                    names.add(metadata.getColumnName(i));
                    types.add(typeManager.getTypeAdapter(metadata.getColumnType(i)));
                }
            }
        }

        return writer;
    }

    TableWriter prepareTable(
            CairoSecurityContext cairoSecurityContext,
            ObjList<CharSequence> names,
            ObjList<TypeAdapter> types,
            Path path,
            TypeManager typeManager
    ) throws TextException {
        if (types.size() == 0) {
            throw CairoException.instance(0).put("cannot determine text structure");
        }
        if (partitionBy == PartitionBy.NONE) {
            throw CairoException.instance(-1).put("partition by unit can't be NONE for parallel import");
        }

        if (partitionBy < 0) {
            partitionBy = PartitionBy.NONE;
        }

        if (timestampIndex == -1 && timestampColumn != null) {
            for (int i = 0, n = names.size(); i < n; i++) {
                if (Chars.equalsIgnoreCase(names.get(i), timestampColumn)) {
                    timestampIndex = i;
                    break;
                }
            }
        }

        TableWriter writer = null;

        try {
            targetTableStatus = cairoEngine.getStatus(cairoSecurityContext, path, tableName);
            switch (targetTableStatus) {
                case TableUtils.TABLE_DOES_NOT_EXIST:
                    if (partitionBy == PartitionBy.NONE) {
                        throw TextException.$("partition by unit must be set when importing to new table");
                    }
                    if (timestampColumn == null) {
                        throw TextException.$("timestamp column must be set when importing to new table");
                    }
                    if (timestampIndex == -1) {
                        throw TextException.$("timestamp column '").put(timestampColumn).put("' not found in file header");
                    }

                    validate(names, types, null, NO_INDEX);
                    targetTableStructure.of(tableName, names, types, timestampIndex, partitionBy);
                    createTable(ff, configuration.getMkDirMode(), configuration.getRoot(), tableName, targetTableStructure, (int) cairoEngine.getTableIdGenerator().getNextId(), configuration);
                    targetTableCreated = true;
                    writer = cairoEngine.getWriter(cairoSecurityContext, tableName, LOCK_REASON);
                    partitionBy = writer.getPartitionBy();
                    break;
                case TableUtils.TABLE_EXISTS:
                    writer = openWriterAndOverrideImportMetadata(names, types, cairoSecurityContext, typeManager);

                    if (writer.getRowCount() > 0) {
                        throw CairoException.instance(0).put("target table must be empty [table=").put(tableName).put(']');
                    }

                    CharSequence designatedTimestampColumnName = writer.getDesignatedTimestampColumnName();
                    int designatedTimestampIndex = writer.getMetadata().getTimestampIndex();
                    if (PartitionBy.isPartitioned(partitionBy) && partitionBy != writer.getPartitionBy()) {
                        throw CairoException.instance(-1).put("declared partition by unit doesn't match table's");
                    }
                    partitionBy = writer.getPartitionBy();
                    if (!PartitionBy.isPartitioned(partitionBy)) {
                        throw CairoException.instance(-1).put("target table is not partitioned");
                    }
                    validate(names, types, designatedTimestampColumnName, designatedTimestampIndex);
                    targetTableStructure.of(tableName, names, types, timestampIndex, partitionBy);
                    break;
                default:
                    throw CairoException.instance(0).put("name is reserved [table=").put(tableName).put(']');
            }

            inputFilePath.of(inputRoot).concat(inputFileName).$();//getStatus might override it 
            targetTableStructure.setIgnoreColumnIndexedFlag(true);

            if (timestampIndex == -1) {
                throw CairoException.instance(-1).put("timestamp column not found");
            }

            if (timestampAdapter == null && ColumnType.isTimestamp(types.getQuick(timestampIndex).getType())) {
                timestampAdapter = (TimestampAdapter) types.getQuick(timestampIndex);
            }
        } catch (Throwable t) {
            if (writer != null) {
                writer.close();
            }

            throw t;
        }

        return writer;
    }

    void validate(ObjList<CharSequence> names,
                  ObjList<TypeAdapter> types,
                  CharSequence designatedTimestampColumnName,
                  int designatedTimestampIndex) throws TextException {
        if (timestampColumn == null && designatedTimestampColumnName == null) {
            timestampIndex = NO_INDEX;
        } else if (timestampColumn != null) {
            timestampIndex = names.indexOf(timestampColumn);
            if (timestampIndex == NO_INDEX) {
                throw TextException.$("invalid timestamp column '").put(timestampColumn).put('\'');
            }
        } else {
            timestampIndex = names.indexOf(designatedTimestampColumnName);
            if (timestampIndex == NO_INDEX) {
                // columns in the imported file may not have headers, then use writer timestamp index
                timestampIndex = designatedTimestampIndex;
            }
        }

        if (timestampIndex != NO_INDEX) {
            final TypeAdapter timestampAdapter = types.getQuick(timestampIndex);
            final int typeTag = ColumnType.tagOf(timestampAdapter.getType());
            if ((typeTag != ColumnType.LONG && typeTag != ColumnType.TIMESTAMP) || timestampAdapter == BadTimestampAdapter.INSTANCE) {
                throw TextException.$("column no=").put(timestampIndex).put(", name='").put(timestampColumn).put("' is not a timestamp");
            }
        }
    }

    public static class TableStructureAdapter implements TableStructure {
        private final CairoConfiguration configuration;
        private final LongList columnBits = new LongList();
        private CharSequence tableName;
        private ObjList<CharSequence> columnNames;
        private int timestampColumnIndex;
        private int partitionBy;
        private boolean ignoreColumnIndexedFlag;

        public TableStructureAdapter(CairoConfiguration configuration) {
            this.configuration = configuration;
        }

        @Override
        public int getColumnCount() {
            return columnNames.size();
        }

        @Override
        public CharSequence getColumnName(int columnIndex) {
            return columnNames.getQuick(columnIndex);
        }

        @Override
        public int getColumnType(int columnIndex) {
            return Numbers.decodeLowInt(columnBits.getQuick(columnIndex));
        }

        @Override
        public long getColumnHash(int columnIndex) {
            return configuration.getRandom().nextLong();
        }

        @Override
        public int getIndexBlockCapacity(int columnIndex) {
            return configuration.getIndexValueBlockSize();
        }

        public int getSymbolColumnIndex(CharSequence symbolColumnName) {
            int index = -1;
            for (int i = 0, n = columnNames.size(); i < n; i++) {
                if (getColumnType(i) == ColumnType.SYMBOL) {
                    index++;
                }

                if (symbolColumnName.equals(columnNames.get(i))) {
                    return index;
                }
            }

            return -1;
        }

        @Override
        public boolean isIndexed(int columnIndex) {
            return !ignoreColumnIndexedFlag && Numbers.decodeHighInt(columnBits.getQuick(columnIndex)) != 0;
        }

        @Override
        public boolean isSequential(int columnIndex) {
            return false;
        }

        @Override
        public int getPartitionBy() {
            return partitionBy;
        }

        @Override
        public boolean getSymbolCacheFlag(int columnIndex) {
            return false;
        }

        @Override
        public int getSymbolCapacity(int columnIndex) {
            return configuration.getDefaultSymbolCapacity();
        }

        @Override
        public CharSequence getTableName() {
            return tableName;
        }

        @Override
        public int getTimestampIndex() {
            return timestampColumnIndex;
        }

        @Override
        public int getMaxUncommittedRows() {
            return configuration.getMaxUncommittedRows();
        }

        @Override
        public long getCommitLag() {
            return configuration.getCommitLag();
        }

        public void of(final CharSequence tableName,
                       final ObjList<CharSequence> names,
                       final ObjList<TypeAdapter> types,
                       final int timestampColumnIndex,
                       final int partitionBy
        ) {
            this.tableName = tableName;
            this.columnNames = names;
            this.ignoreColumnIndexedFlag = false;

            this.columnBits.clear();
            for (int i = 0, size = types.size(); i < size; i++) {
                final TypeAdapter adapter = types.getQuick(i);
                this.columnBits.add(Numbers.encodeLowHighInts(adapter.getType(), adapter.isIndexed() ? 1 : 0));
            }

            this.timestampColumnIndex = timestampColumnIndex;
            this.partitionBy = partitionBy;
        }

        public void setIgnoreColumnIndexedFlag(boolean flag) {
            this.ignoreColumnIndexedFlag = flag;
        }
    }
}<|MERGE_RESOLUTION|>--- conflicted
+++ resolved
@@ -86,7 +86,7 @@
         long bytes;
 
         int taskId;//assigned worker/task id
-        long importedRows;//used to detect partitions that need skipping (because e.g. no data was imported for them) 
+        long importedRows;//used to detect partitions that need skipping (because e.g. no data was imported for them)
 
         PartitionInfo(long key, CharSequence name, long bytes) {
             this.key = key;
@@ -266,12 +266,8 @@
     }
 
     public void importPartitions() throws TextException {
-<<<<<<< HEAD
         checkCancelled(TextImportTask.PHASE_PARTITION_IMPORT);
-        if (partitionNames.size() == 0) {
-=======
         if (partitions.size() == 0) {
->>>>>>> 9b54c38b
             throw TextException.$("No partitions to merge and load found");
         }
 
@@ -296,15 +292,9 @@
                 final long seq = pubSeq.next();
                 if (seq > -1) {
                     final TextImportTask task = queue.get(seq);
-<<<<<<< HEAD
                     task.setTaskId(i);
                     task.setCancellationToken(cancellationToken);
-                    task.ofImportPartitionDataStage(cairoEngine, targetTableStructure, textMetadataDetector.getColumnTypes(), atomicity, columnDelimiter, importRoot, inputFileName, i, lo, hi, partitionNames);
-=======
-                    task.setIndex(i);
-                    task.setCircuitBreaker(circuitBreaker);
                     task.ofImportPartitionDataStage(cairoEngine, targetTableStructure, textMetadataDetector.getColumnTypes(), atomicity, columnDelimiter, importRoot, inputFileName, i, lo, hi, partitions);
->>>>>>> 9b54c38b
                     pubSeq.done(seq);
                     queuedCount++;
                     break;
@@ -325,7 +315,7 @@
     }
 
     //load balances existing partitions between given number of workers using partition sizes
-    //returns number of tasks 
+    //returns number of tasks
     static int assignPartitions(ObjList<PartitionInfo> partitions, int workerCount) {
         partitions.sort((p1, p2) -> Long.compare(p2.bytes, p1.bytes));
         long[] workerSums = new long[workerCount];
@@ -617,13 +607,9 @@
     }
 
     private void movePartitions() {
+        checkCancelled(TextImportTask.PHASE_MOVE_PARTITONS);
         logStartOf("moving partitions");
-<<<<<<< HEAD
-        checkCancelled(TextImportTask.PHASE_MOVE_PARTITONS);
-        final int taskCount = getTmpTablesCount();
-=======
         final int taskCount = getTaskCount();
->>>>>>> 9b54c38b
 
         for (int i = 0; i < taskCount; i++) {
             int index = taskDistribution.getQuick(i * 3);
@@ -737,12 +723,8 @@
     }
 
     private void attachPartitions(TableWriter writer) throws TextException {
-<<<<<<< HEAD
         checkCancelled(TextImportTask.PHASE_ATTACH_PARTITIONS);
-        if (partitionNames.size() == 0) {
-=======
         if (partitions.size() == 0) {
->>>>>>> 9b54c38b
             throw TextException.$("No partitions to attach found");
         }
 
@@ -784,14 +766,8 @@
     private void collectIndexStats(final TextImportTask task) {
         checkStatus(task);
         final TextImportTask.BuildPartitionIndexStage buildPartitionIndexStage = task.getBuildPartitionIndexStage();
-<<<<<<< HEAD
-        final LongList keys = buildPartitionIndexStage.getPartitionKeys();
-        this.partitionKeys.add(keys);
-=======
-        final int chunkIndex = task.getIndex();
         final LongList keys = buildPartitionIndexStage.getPartitionKeysAndSizes();
         this.partitionKeysAndSizes.add(keys);
->>>>>>> 9b54c38b
     }
 
     private void collectDataImportStats(final TextImportTask task) {
