--- conflicted
+++ resolved
@@ -376,17 +376,14 @@
     private boolean stringToCharCastAllowed;
     private boolean symbolAsFieldSupported;
     private boolean isStringAsTagSupported;
-<<<<<<< HEAD
     private final int columnVersionPurgeQueueCapacity;
     private final long columnVersionPurgeMaxTimeoutMicros;
     private final double columnVersionPurgeWaitExponent;
     private final String systemTableNamePrefix;
     private final int columnVersionCleanupLookbackDays;
     private final long columnVersionPurgeStartWaitTimeoutMicros;
-=======
     private short floatDefaultColumnType;
     private short integerDefaultColumnType;
->>>>>>> 15f9acd6
 
     public PropServerConfiguration(
             String root,
