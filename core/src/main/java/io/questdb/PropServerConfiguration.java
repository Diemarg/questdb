/*******************************************************************************
 *     ___                  _   ____  ____
 *    / _ \ _   _  ___  ___| |_|  _ \| __ )
 *   | | | | | | |/ _ \/ __| __| | | |  _ \
 *   | |_| | |_| |  __/\__ \ |_| |_| | |_) |
 *    \__\_\\__,_|\___||___/\__|____/|____/
 *
 *  Copyright (c) 2014-2019 Appsicle
 *  Copyright (c) 2019-2020 QuestDB
 *
 *  Licensed under the Apache License, Version 2.0 (the "License");
 *  you may not use this file except in compliance with the License.
 *  You may obtain a copy of the License at
 *
 *  http://www.apache.org/licenses/LICENSE-2.0
 *
 *  Unless required by applicable law or agreed to in writing, software
 *  distributed under the License is distributed on an "AS IS" BASIS,
 *  WITHOUT WARRANTIES OR CONDITIONS OF ANY KIND, either express or implied.
 *  See the License for the specific language governing permissions and
 *  limitations under the License.
 *
 ******************************************************************************/

package io.questdb;

import io.questdb.cairo.CairoConfiguration;
import io.questdb.cairo.CairoSecurityContext;
import io.questdb.cairo.CommitMode;
import io.questdb.cairo.replication.MasterReplicationConfiguration;
import io.questdb.cairo.replication.SlaveReplicationConfiguration;
import io.questdb.cairo.security.AllowAllCairoSecurityContext;
import io.questdb.cutlass.http.*;
import io.questdb.cutlass.http.processors.JsonQueryProcessorConfiguration;
import io.questdb.cutlass.http.processors.StaticContentProcessorConfiguration;
import io.questdb.cutlass.json.JsonException;
import io.questdb.cutlass.json.JsonLexer;
import io.questdb.cutlass.line.*;
import io.questdb.cutlass.line.tcp.LineTcpReceiverConfiguration;
import io.questdb.cutlass.line.udp.LineUdpReceiverConfiguration;
import io.questdb.cutlass.pgwire.PGWireConfiguration;
import io.questdb.cutlass.text.TextConfiguration;
import io.questdb.cutlass.text.types.InputFormatConfiguration;
import io.questdb.griffin.SqlInterruptorConfiguration;
import io.questdb.log.Log;
import io.questdb.mp.WorkerPoolConfiguration;
import io.questdb.network.*;
import io.questdb.std.*;
import io.questdb.std.datetime.DateFormat;
import io.questdb.std.datetime.DateLocale;
import io.questdb.std.datetime.DateLocaleFactory;
import io.questdb.std.datetime.microtime.MicrosecondClock;
import io.questdb.std.datetime.microtime.MicrosecondClockImpl;
import io.questdb.std.datetime.microtime.TimestampFormatCompiler;
import io.questdb.std.datetime.microtime.TimestampFormatFactory;
import io.questdb.std.datetime.millitime.DateFormatFactory;
import io.questdb.std.datetime.millitime.MillisecondClock;
import io.questdb.std.datetime.millitime.MillisecondClockImpl;
import io.questdb.std.str.CharSink;
import io.questdb.std.str.Path;
import io.questdb.std.str.StringSink;
import org.jetbrains.annotations.Nullable;

import java.io.File;
import java.util.Arrays;
import java.util.Map;
import java.util.Properties;

public class PropServerConfiguration implements ServerConfiguration {
    public static final String CONFIG_DIRECTORY = "conf";
    private final IODispatcherConfiguration httpIODispatcherConfiguration = new PropHttpIODispatcherConfiguration();
    private final WaitProcessorConfiguration httpWaitProcessorConfiguration = new PropWaitProcessorConfiguration();
    private final StaticContentProcessorConfiguration staticContentProcessorConfiguration = new PropStaticContentProcessorConfiguration();
    private final HttpServerConfiguration httpServerConfiguration = new PropHttpServerConfiguration();
    private final TextConfiguration textConfiguration = new PropTextConfiguration();
    private final CairoConfiguration cairoConfiguration = new PropCairoConfiguration();
    private final LineUdpReceiverConfiguration lineUdpReceiverConfiguration = new PropLineUdpReceiverConfiguration();
    private final JsonQueryProcessorConfiguration jsonQueryProcessorConfiguration = new PropJsonQueryProcessorConfiguration();
    private final TelemetryConfiguration telemetryConfiguration = new PropTelemetryConfiguration();
    private final int commitMode;
    private final boolean httpServerEnabled;
    private final int createAsSelectRetryCount;
    private final CharSequence defaultMapType;
    private final boolean defaultSymbolCacheFlag;
    private final int defaultSymbolCapacity;
    private final int fileOperationRetryCount;
    private final long idleCheckInterval;
    private final long inactiveReaderTTL;
    private final long inactiveWriterTTL;
    private final int indexValueBlockSize;
    private final int maxSwapFileCount;
    private final int mkdirMode;
    private final int parallelIndexThreshold;
    private final int readerPoolMaxSegments;
    private final int replicatePoolCapacity;
    private final long spinLockTimeoutUs;
    private final int sqlCacheRows;
    private final int sqlCacheBlocks;
    private final int sqlCharacterStoreCapacity;
    private final int sqlCharacterStoreSequencePoolCapacity;
    private final int sqlColumnPoolCapacity;
    private final int sqlCopyModelPoolCapacity;
    private final double sqlCompactMapLoadFactor;
    private final int sqlExpressionPoolCapacity;
    private final double sqlFastMapLoadFactor;
    private final int sqlJoinContextPoolCapacity;
    private final int sqlLexerPoolCapacity;
    private final int sqlMapKeyCapacity;
    private final int sqlMapPageSize;
    private final int sqlMapMaxPages;
    private final int sqlMapMaxResizes;
    private final int sqlModelPoolCapacity;
    private final long sqlSortKeyPageSize;
    private final int sqlSortKeyMaxPages;
    private final long sqlSortLightValuePageSize;
    private final int sqlSortLightValueMaxPages;
    private final int sqlHashJoinValuePageSize;
    private final int sqlHashJoinValueMaxPages;
    private final long sqlLatestByRowCount;
    private final int sqlHashJoinLightValuePageSize;
    private final int sqlHashJoinLightValueMaxPages;
    private final int sqlSortValuePageSize;
    private final int sqlSortValueMaxPages;
    private final long workStealTimeoutNanos;
    private final boolean parallelIndexingEnabled;
    private final int sqlJoinMetadataPageSize;
    private final int sqlJoinMetadataMaxResizes;
    private final int lineUdpCommitRate;
    private final int lineUdpGroupIPv4Address;
    private final int lineUdpMsgBufferSize;
    private final int lineUdpMsgCount;
    private final int lineUdpReceiveBufferSize;
    private final int lineUdpCommitMode;
    private final int[] sharedWorkerAffinity;
    private final int sharedWorkerCount;
    private final boolean sharedWorkerHaltOnError;
    private final WorkerPoolConfiguration workerPoolConfiguration = new PropWorkerPoolConfiguration();
    private final PGWireConfiguration pgWireConfiguration = new PropPGWireConfiguration();
    private final InputFormatConfiguration inputFormatConfiguration;
    private final LineProtoTimestampAdapter lineUdpTimestampAdapter;
    private final String inputRoot;
    private final boolean lineUdpEnabled;
    private final int lineUdpOwnThreadAffinity;
    private final boolean lineUdpUnicast;
    private final boolean lineUdpOwnThread;
    private final int sqlCopyBufferSize;
    private final long sqlAppendPageSize;
    private final int sqlAnalyticColumnPoolCapacity;
    private final int sqlCreateTableModelPoolCapacity;
    private final int sqlColumnCastModelPoolCapacity;
    private final int sqlRenameTableModelPoolCapacity;
    private final int sqlWithClauseModelPoolCapacity;
    private final int sqlInsertModelPoolCapacity;
    private final int sqlGroupByPoolCapacity;
    private final int sqlGroupByMapCapacity;
    private final int sqlMaxSymbolNotEqualsCount;
    private final int sqlBindVariablePoolSize;
    private final DateLocale locale;
    private final String backupRoot;
    private final DateFormat backupDirTimestampFormat;
    private final CharSequence backupTempDirName;
    private final int backupMkdirMode;
    private final int floatToStrCastScale;
    private final int doubleToStrCastScale;
    private final PropPGWireDispatcherConfiguration propPGWireDispatcherConfiguration = new PropPGWireDispatcherConfiguration();
    private final boolean pgEnabled;
    private final boolean telemetryEnabled;
    private final int telemetryQueueCapacity;
    private final LineTcpReceiverConfiguration lineTcpReceiverConfiguration = new PropLineTcpReceiverConfiguration();
    private final IODispatcherConfiguration lineTcpReceiverDispatcherConfiguration = new PropLineTcpReceiverIODispatcherConfiguration();
    private final boolean lineTcpEnabled;
    private final WorkerPoolAwareConfiguration lineTcpWorkerPoolConfiguration = new PropLineTcpWorkerPoolConfiguration();
    private final Log log;
    private final PropHttpMinServerConfiguration httpMinServerConfiguration = new PropHttpMinServerConfiguration();
    private final PropHttpContextConfiguration httpContextConfiguration = new PropHttpContextConfiguration();
    private final boolean httpMinServerEnabled;
    private final PropHttpMinIODispatcherConfiguration httpMinIODispatcherConfiguration = new PropHttpMinIODispatcherConfiguration();
    private final PropSqlInterruptorConfiguration interruptorConfiguration = new PropSqlInterruptorConfiguration();
    private final int tableBlockWriterQueueSize;
    private final int sqlAnalyticStorePageSize;
    private final int sqlAnalyticStoreMaxPages;
    private final int sqlAnalyticRowIdPageSize;
    private final int sqlAnalyticRowIdMaxPages;
    private final int sqlAnalyticTreeKeyPageSize;
    private final int sqlAnalyticTreeKeyMaxPages;
    private final String databaseRoot;
    private final long maxRerunWaitCapMs;
    private final double rerunExponentialWaitMultiplier;
    private final int rerunInitialWaitQueueSize;
    private final int rerunMaxProcessingQueueSize;
    private final BuildInformation buildInformation;
    private boolean httpAllowDeflateBeforeSend;
    private int[] httpWorkerAffinity;
    private int[] httpMinWorkerAffinity;
    private int connectionPoolInitialCapacity;
    private int connectionStringPoolCapacity;
    private int multipartHeaderBufferSize;
    private long multipartIdleSpinCount;
    private int recvBufferSize;
    private int requestHeaderBufferSize;
    private int responseHeaderBufferSize;
    private int httpWorkerCount;
    private boolean httpWorkerHaltOnError;
    private boolean httpServerKeepAlive;
    private int sendBufferSize;
    private CharSequence indexFileName;
    private String publicDirectory;
    private int httpActiveConnectionLimit;
    private int httpEventCapacity;
    private int httpIOQueueCapacity;
    private long httpIdleConnectionTimeout;
    private int httpInterestQueueCapacity;
    private int httpListenBacklog;
    private int httpSndBufSize;
    private int httpRcvBufSize;
    private int dateAdapterPoolCapacity;
    private int jsonCacheLimit;
    private int jsonCacheSize;
    private double maxRequiredDelimiterStdDev;
    private double maxRequiredLineLengthStdDev;
    private int metadataStringPoolCapacity;
    private int rollBufferLimit;
    private int rollBufferSize;
    private int textAnalysisMaxLines;
    private int textLexerStringPoolCapacity;
    private int timestampAdapterPoolCapacity;
    private int utf8SinkSize;
    private MimeTypesCache mimeTypesCache;
    private String keepAliveHeader;
    private int httpBindIPv4Address;
    private int httpBindPort;
    private int lineUdpBindIPV4Address;
    private int lineUdpPort;
    private int jsonQueryFloatScale;
    private int jsonQueryDoubleScale;
    private int jsonQueryConnectionCheckFrequency;
    private boolean httpFrozenClock;
    private boolean readOnlySecurityContext;
    private long maxHttpQueryResponseRowLimit;
    private boolean interruptOnClosedConnection;
    private int interruptorNIterationsPerCheck;
    private int interruptorBufferSize;
    private int pgNetActiveConnectionLimit;
    private int pgNetBindIPv4Address;
    private int pgNetBindPort;
    private int pgNetEventCapacity;
    private int pgNetIOQueueCapacity;
    private long pgNetIdleConnectionTimeout;
    private int pgNetInterestQueueCapacity;
    private int pgNetListenBacklog;
    private int pgNetRcvBufSize;
    private int pgNetSndBufSize;
    private int pgCharacterStoreCapacity;
    private int pgCharacterStorePoolCapacity;
    private int pgConnectionPoolInitialCapacity;
    private String pgPassword;
    private String pgUsername;
    private int pgFactoryCacheColumnCount;
    private int pgFactoryCacheRowCount;
    private int pgIdleRecvCountBeforeGivingUp;
    private int pgIdleSendCountBeforeGivingUp;
    private int pgMaxBlobSizeOnQuery;
    private int pgRecvBufferSize;
    private int pgSendBufferSize;
    private DateLocale pgDefaultLocale;
    private int[] pgWorkerAffinity;
    private int pgWorkerCount;
    private boolean pgHaltOnError;
    private boolean pgDaemonPool;
    private int pgInsertCacheBlockCount;
    private int pgInsertCacheRowCount;
    private int pgInsertPoolCapacity;
    private int pgNamedStatementCacheCapacity;
    private int pgNamesStatementPoolCapacity;
    private int pgPendingWritersCacheCapacity;
    private int lineTcpNetActiveConnectionLimit;
    private int lineTcpNetBindIPv4Address;
    private int lineTcpNetBindPort;
    private int lineTcpNetEventCapacity;
    private int lineTcpNetIOQueueCapacity;
    private long lineTcpNetIdleConnectionTimeout;
    private int lineTcpNetInterestQueueCapacity;
    private int lineTcpNetListenBacklog;
    private int lineTcpNetRcvBufSize;
    private int lineTcpConnectionPoolInitialCapacity;
    private LineProtoTimestampAdapter lineTcpTimestampAdapter;
    private int lineTcpMsgBufferSize;
    private int lineTcpMaxMeasurementSize;
    private int lineTcpWriterQueueSize;
    private int lineTcpWorkerCount;
    private int[] lineTcpWorkerAffinity;
    private boolean lineTcpWorkerPoolHaltOnError;
    private int lineTcpNUpdatesPerLoadRebalance;
    private double lineTcpMaxLoadRatio;
    private int lineTcpMaxUncommittedRows;
    private long lineTcpMaintenanceJobHysteresisInMs;
    private String lineTcpAuthDbPath;
    private String httpVersion;
    private int httpMinWorkerCount;
    private boolean httpMinWorkerHaltOnError;
    private int httpMinBindIPv4Address;
    private int httpMinBindPort;
    private int httpMinEventCapacity;
    private int httpMinIOQueueCapacity;
    private long httpMinIdleConnectionTimeout;
    private int httpMinInterestQueueCapacity;
    private int httpMinListenBacklog;
    private int httpMinRcvBufSize;
    private int httpMinSndBufSize;
<<<<<<< HEAD
    private final BuildInformation buildInformation;
    private final MasterReplicationConfiguration masterReplicationConfiguration = new PropMasterReplicationConfiguration();
    private int masterReplicationBacklog;
    private ObjList<CharSequence> masterReplicationIps = new ObjList<>();
    private IntList materReplicationPorts = new IntList();
    private boolean masterReplicationIsEnabled;
    private SlaveReplicationConfiguration slaveReplicationConfiguration = new PropSlaveReplicationConfiguration();
    private boolean slaveReplicationEnabled;
    private int slaveReplicationNewConnectionQueueLen;
    private int slaveReplicationInstructionQueueLen;
    private int slaveReplicationConnectionCallbackQueueLen;
=======
>>>>>>> eca539ac

    public PropServerConfiguration(
            String root,
            Properties properties,
            @Nullable Map<String, String> env,
            Log log,
            final BuildInformation buildInformation
    ) throws ServerConfigurationException, JsonException {
        this.log = log;
        this.sharedWorkerCount = getInt(properties, env, "shared.worker.count", Math.max(1, Runtime.getRuntime().availableProcessors() - 1));
        this.sharedWorkerAffinity = getAffinity(properties, env, "shared.worker.affinity", sharedWorkerCount);
        this.sharedWorkerHaltOnError = getBoolean(properties, env, "shared.worker.haltOnError", false);

        final String databaseRoot = getString(properties, env, "cairo.root", "db");
        if (new File(databaseRoot).isAbsolute()) {
            this.databaseRoot = databaseRoot;
        } else {
            this.databaseRoot = new File(root, databaseRoot).getAbsolutePath();
        }

        this.httpMinServerEnabled = getBoolean(properties, env, "http.min.enabled", true);
        if (httpMinServerEnabled) {
            this.httpMinWorkerAffinity = getAffinity(properties, env, "http.min.worker.affinity", httpWorkerCount);
            this.httpMinWorkerHaltOnError = getBoolean(properties, env, "http.min.worker.haltOnError", false);
            this.httpMinWorkerCount = getInt(properties, env, "http.min.worker.count", 0);

            parseBindTo(properties, env, "http.min.bind.to", "0.0.0.0:9003", (a, p) -> {
                httpMinBindIPv4Address = a;
                httpMinBindPort = p;
            });

            this.httpMinEventCapacity = getInt(properties, env, "http.min.net.event.capacity", 16);
            this.httpMinIOQueueCapacity = getInt(properties, env, "http.min.net.io.queue.capacity", 16);
            this.httpMinIdleConnectionTimeout = getLong(properties, env, "http.min.net.idle.connection.timeout", 5 * 60 * 1000L);
            this.httpMinInterestQueueCapacity = getInt(properties, env, "http.min.net.interest.queue.capacity", 16);
            this.httpMinListenBacklog = getInt(properties, env, "http.min.net.listen.backlog", 64);
            this.httpMinSndBufSize = getIntSize(properties, env, "http.min.net.snd.buf.size", 1024);
            this.httpMinRcvBufSize = getIntSize(properties, env, "http.net.rcv.buf.size", 1024);
        }

        this.httpServerEnabled = getBoolean(properties, env, "http.enabled", true);
        if (httpServerEnabled) {
            this.connectionPoolInitialCapacity = getInt(properties, env, "http.connection.pool.initial.capacity", 16);
            this.connectionStringPoolCapacity = getInt(properties, env, "http.connection.string.pool.capacity", 128);
            this.multipartHeaderBufferSize = getIntSize(properties, env, "http.multipart.header.buffer.size", 512);
            this.multipartIdleSpinCount = getLong(properties, env, "http.multipart.idle.spin.count", 10_000);
            this.recvBufferSize = getIntSize(properties, env, "http.receive.buffer.size", 1024 * 1024);
            this.requestHeaderBufferSize = getIntSize(properties, env, "http.request.header.buffer.size", 32 * 2014);
            this.responseHeaderBufferSize = getIntSize(properties, env, "http.response.header.buffer.size", 32 * 1024);
            this.httpWorkerCount = getInt(properties, env, "http.worker.count", 0);
            this.httpWorkerAffinity = getAffinity(properties, env, "http.worker.affinity", httpWorkerCount);
            this.httpWorkerHaltOnError = getBoolean(properties, env, "http.worker.haltOnError", false);
            this.sendBufferSize = getIntSize(properties, env, "http.send.buffer.size", 2 * 1024 * 1024);
            this.indexFileName = getString(properties, env, "http.static.index.file.name", "index.html");
            this.httpFrozenClock = getBoolean(properties, env, "http.frozen.clock", false);
            this.httpAllowDeflateBeforeSend = getBoolean(properties, env, "http.allow.deflate.before.send", false);
            this.httpServerKeepAlive = getBoolean(properties, env, "http.server.keep.alive", true);
            this.httpVersion = getString(properties, env, "http.version", "HTTP/1.1");
            if (!httpVersion.endsWith(" ")) {
                httpVersion += ' ';
            }

            int keepAliveTimeout = getInt(properties, env, "http.keep-alive.timeout", 5);
            int keepAliveMax = getInt(properties, env, "http.keep-alive.max", 10_000);

            if (keepAliveTimeout > 0 && keepAliveMax > 0) {
                this.keepAliveHeader = "Keep-Alive: timeout=" + keepAliveTimeout + ", max=" + keepAliveMax + Misc.EOL;
            } else {
                this.keepAliveHeader = null;
            }

            final String publicDirectory = getString(properties, env, "http.static.public.directory", "public");
            // translate public directory into absolute path
            // this will generate some garbage, but this is ok - we just doing this once on startup
            if (new File(publicDirectory).isAbsolute()) {
                this.publicDirectory = publicDirectory;
            } else {
                this.publicDirectory = new File(root, publicDirectory).getAbsolutePath();
            }

            this.httpActiveConnectionLimit = getInt(properties, env, "http.net.active.connection.limit", 256);
            this.httpEventCapacity = getInt(properties, env, "http.net.event.capacity", 1024);
            this.httpIOQueueCapacity = getInt(properties, env, "http.net.io.queue.capacity", 1024);
            this.httpIdleConnectionTimeout = getLong(properties, env, "http.net.idle.connection.timeout", 5 * 60 * 1000L);
            this.httpInterestQueueCapacity = getInt(properties, env, "http.net.interest.queue.capacity", 1024);
            this.httpListenBacklog = getInt(properties, env, "http.net.listen.backlog", 256);
            this.httpSndBufSize = getIntSize(properties, env, "http.net.snd.buf.size", 2 * 1024 * 1024);
            this.httpRcvBufSize = getIntSize(properties, env, "http.net.rcv.buf.size", 2 * 1024 * 1024);
            this.dateAdapterPoolCapacity = getInt(properties, env, "http.text.date.adapter.pool.capacity", 16);
            this.jsonCacheLimit = getIntSize(properties, env, "http.text.json.cache.limit", 16384);
            this.jsonCacheSize = getIntSize(properties, env, "http.text.json.cache.size", 8192);
            this.maxRequiredDelimiterStdDev = getDouble(properties, env, "http.text.max.required.delimiter.stddev", 0.1222d);
            this.maxRequiredLineLengthStdDev = getDouble(properties, env, "http.text.max.required.line.length.stddev", 0.8);
            this.metadataStringPoolCapacity = getInt(properties, env, "http.text.metadata.string.pool.capacity", 128);

            this.rollBufferLimit = getIntSize(properties, env, "http.text.roll.buffer.limit", 1024 * 4096);
            this.rollBufferSize = getIntSize(properties, env, "http.text.roll.buffer.size", 1024);
            this.textAnalysisMaxLines = getInt(properties, env, "http.text.analysis.max.lines", 1000);
            this.textLexerStringPoolCapacity = getInt(properties, env, "http.text.lexer.string.pool.capacity", 64);
            this.timestampAdapterPoolCapacity = getInt(properties, env, "http.text.timestamp.adapter.pool.capacity", 64);
            this.utf8SinkSize = getIntSize(properties, env, "http.text.utf8.sink.size", 4096);

            this.jsonQueryConnectionCheckFrequency = getInt(properties, env, "http.json.query.connection.check.frequency", 1_000_000);
            this.jsonQueryFloatScale = getInt(properties, env, "http.json.query.float.scale", 4);
            this.jsonQueryDoubleScale = getInt(properties, env, "http.json.query.double.scale", 12);
            this.readOnlySecurityContext = getBoolean(properties, env, "http.security.readonly", false);
            this.maxHttpQueryResponseRowLimit = getLong(properties, env, "http.security.max.response.rows", Long.MAX_VALUE);
            this.interruptOnClosedConnection = getBoolean(properties, env, "http.security.interrupt.on.closed.connection", true);
            this.interruptorNIterationsPerCheck = getInt(properties, env, "http.security.interruptor.iterations.per.check", 2_000_000);
            this.interruptorBufferSize = getInt(properties, env, "http.security.interruptor.buffer.size", 64);

            parseBindTo(properties, env, "http.bind.to", "0.0.0.0:9000", (a, p) -> {
                httpBindIPv4Address = a;
                httpBindPort = p;
            });

            // load mime types
            try (Path path = new Path().of(new File(new File(root, CONFIG_DIRECTORY), "mime.types").getAbsolutePath()).$()) {
                this.mimeTypesCache = new MimeTypesCache(FilesFacadeImpl.INSTANCE, path);
            }
        }

        this.maxRerunWaitCapMs = getLong(properties, env, "http.busy.retry.maximum.wait.before.retry", 1000);
        this.rerunExponentialWaitMultiplier = getDouble(properties, env, "http.busy.retry.exponential.wait.multipier", 2.0);
        this.rerunInitialWaitQueueSize = getIntSize(properties, env, "http.busy.retry.initialWaitQueueSize", 64);
        this.rerunMaxProcessingQueueSize = getIntSize(properties, env, "http.busy.retry.maxProcessingQueueSize", 4096);

        this.pgEnabled = getBoolean(properties, env, "pg.enabled", true);
        if (pgEnabled) {
            pgNetActiveConnectionLimit = getInt(properties, env, "pg.net.active.connection.limit", 10);
            parseBindTo(properties, env, "pg.net.bind.to", "0.0.0.0:8812", (a, p) -> {
                pgNetBindIPv4Address = a;
                pgNetBindPort = p;
            });

            this.pgNetEventCapacity = getInt(properties, env, "pg.net.event.capacity", 1024);
            this.pgNetIOQueueCapacity = getInt(properties, env, "pg.net.io.queue.capacity", 1024);
            this.pgNetIdleConnectionTimeout = getLong(properties, env, "pg.net.idle.timeout", 300_000);
            this.pgNetInterestQueueCapacity = getInt(properties, env, "pg.net.interest.queue.capacity", 1024);
            this.pgNetListenBacklog = getInt(properties, env, "pg.net.listen.backlog", 50_000);
            this.pgNetRcvBufSize = getIntSize(properties, env, "pg.net.recv.buf.size", -1);
            this.pgNetSndBufSize = getIntSize(properties, env, "pg.net.send.buf.size", -1);
            this.pgCharacterStoreCapacity = getInt(properties, env, "pg.character.store.capacity", 4096);
            this.pgCharacterStorePoolCapacity = getInt(properties, env, "pg.character.store.pool.capacity", 64);
            this.pgConnectionPoolInitialCapacity = getInt(properties, env, "pg.connection.pool.capacity", 64);
            this.pgPassword = getString(properties, env, "pg.password", "quest");
            this.pgUsername = getString(properties, env, "pg.user", "admin");
            this.pgFactoryCacheColumnCount = getInt(properties, env, "pg.factory.cache.column.count", 16);
            this.pgFactoryCacheRowCount = getInt(properties, env, "pg.factory.cache.row.count", 16);
            this.pgIdleRecvCountBeforeGivingUp = getInt(properties, env, "pg.idle.recv.count.before.giving.up", 10_000);
            this.pgIdleSendCountBeforeGivingUp = getInt(properties, env, "pg.idle.send.count.before.giving.up", 10_000);
            this.pgMaxBlobSizeOnQuery = getIntSize(properties, env, "pg.max.blob.size.on.query", 512 * 1024);
            this.pgRecvBufferSize = getIntSize(properties, env, "pg.recv.buffer.size", 1024 * 1024);
            this.pgSendBufferSize = getIntSize(properties, env, "pg.send.buffer.size", 1024 * 1024);
            final String dateLocale = getString(properties, env, "pg.date.locale", "en");
            this.pgDefaultLocale = DateLocaleFactory.INSTANCE.getLocale(dateLocale);
            if (this.pgDefaultLocale == null) {
                throw new ServerConfigurationException("pg.date.locale", dateLocale);
            }
            this.pgWorkerCount = getInt(properties, env, "pg.worker.count", 0);
            this.pgWorkerAffinity = getAffinity(properties, env, "pg.worker.affinity", pgWorkerCount);
            this.pgHaltOnError = getBoolean(properties, env, "pg.halt.on.error", false);
            this.pgDaemonPool = getBoolean(properties, env, "pg.daemon.pool", true);
            this.pgInsertCacheBlockCount = getInt(properties, env, "pg.insert.cache.block.count", 8);
            this.pgInsertCacheRowCount = getInt(properties, env, "pg.insert.cache.row.count", 8);
            this.pgInsertPoolCapacity = getInt(properties, env, "pg.insert.pool.capacity", 64);
            this.pgNamedStatementCacheCapacity = getInt(properties, env, "pg.named.statement.cache.capacity", 32);
            this.pgNamesStatementPoolCapacity = getInt(properties, env, "pg.named.statement.pool.capacity", 32);
            this.pgPendingWritersCacheCapacity = getInt(properties, env, "pg.pending.writers.cache.capacity", 16);
        }

        this.commitMode = getCommitMode(properties, env, "cairo.commit.mode");
        this.createAsSelectRetryCount = getInt(properties, env, "cairo.create.as.select.retry.count", 5);
        this.defaultMapType = getString(properties, env, "cairo.default.map.type", "fast");
        this.defaultSymbolCacheFlag = getBoolean(properties, env, "cairo.default.symbol.cache.flag", true);
        this.defaultSymbolCapacity = getInt(properties, env, "cairo.default.symbol.capacity", 256);
        this.fileOperationRetryCount = getInt(properties, env, "cairo.file.operation.retry.count", 30);
        this.idleCheckInterval = getLong(properties, env, "cairo.idle.check.interval", 5 * 60 * 1000L);
        this.inactiveReaderTTL = getLong(properties, env, "cairo.inactive.reader.ttl", 120_000);
        this.inactiveWriterTTL = getLong(properties, env, "cairo.inactive.writer.ttl", 600_000);
        this.indexValueBlockSize = Numbers.ceilPow2(getIntSize(properties, env, "cairo.index.value.block.size", 256));
        this.maxSwapFileCount = getInt(properties, env, "cairo.max.swap.file.count", 30);
        this.mkdirMode = getInt(properties, env, "cairo.mkdir.mode", 509);
        this.parallelIndexThreshold = getInt(properties, env, "cairo.parallel.index.threshold", 100000);
        this.readerPoolMaxSegments = getInt(properties, env, "cairo.reader.pool.max.segments", 5);
        this.replicatePoolCapacity = getInt(properties, env, "cairo.sql.replicate.model.pool.capacity", 5);
        this.spinLockTimeoutUs = getLong(properties, env, "cairo.spin.lock.timeout", 1_000_000);
        this.sqlCacheRows = getInt(properties, env, "cairo.cache.rows", 16);
        this.sqlCacheBlocks = getIntSize(properties, env, "cairo.cache.blocks", 4);
        this.sqlCharacterStoreCapacity = getInt(properties, env, "cairo.character.store.capacity", 1024);
        this.sqlCharacterStoreSequencePoolCapacity = getInt(properties, env, "cairo.character.store.sequence.pool.capacity", 64);
        this.sqlColumnPoolCapacity = getInt(properties, env, "cairo.column.pool.capacity", 4096);
        this.sqlCompactMapLoadFactor = getDouble(properties, env, "cairo.compact.map.load.factor", 0.7);
        this.sqlExpressionPoolCapacity = getInt(properties, env, "cairo.expression.pool.capacity", 8192);
        this.sqlFastMapLoadFactor = getDouble(properties, env, "cairo.fast.map.load.factor", 0.5);
        this.sqlJoinContextPoolCapacity = getInt(properties, env, "cairo.sql.join.context.pool.capacity", 64);
        this.sqlLexerPoolCapacity = getInt(properties, env, "cairo.lexer.pool.capacity", 2048);
        this.sqlMapKeyCapacity = getInt(properties, env, "cairo.sql.map.key.capacity", 2048 * 1024);
        this.sqlMapPageSize = getIntSize(properties, env, "cairo.sql.map.page.size", 4 * 1024 * 1024);
        this.sqlMapMaxPages = getIntSize(properties, env, "cairo.sql.map.max.pages", Integer.MAX_VALUE);
        this.sqlMapMaxResizes = getIntSize(properties, env, "cairo.sql.map.max.resizes", Integer.MAX_VALUE);
        this.sqlModelPoolCapacity = getInt(properties, env, "cairo.model.pool.capacity", 1024);
        this.sqlSortKeyPageSize = getLongSize(properties, env, "cairo.sql.sort.key.page.size", 4 * 1024 * 1024);
        this.sqlSortKeyMaxPages = getIntSize(properties, env, "cairo.sql.sort.key.max.pages", Integer.MAX_VALUE);
        this.sqlSortLightValuePageSize = getLongSize(properties, env, "cairo.sql.sort.light.value.page.size", 1048576);
        this.sqlSortLightValueMaxPages = getIntSize(properties, env, "cairo.sql.sort.light.value.max.pages", Integer.MAX_VALUE);
        this.sqlHashJoinValuePageSize = getIntSize(properties, env, "cairo.sql.hash.join.value.page.size", 16777216);
        this.sqlHashJoinValueMaxPages = getIntSize(properties, env, "cairo.sql.hash.join.value.max.pages", Integer.MAX_VALUE);
        this.sqlLatestByRowCount = getInt(properties, env, "cairo.sql.latest.by.row.count", 1000);
        this.sqlHashJoinLightValuePageSize = getIntSize(properties, env, "cairo.sql.hash.join.light.value.page.size", 1048576);
        this.sqlHashJoinLightValueMaxPages = getIntSize(properties, env, "cairo.sql.hash.join.light.value.max.pages", Integer.MAX_VALUE);
        this.sqlSortValuePageSize = getIntSize(properties, env, "cairo.sql.sort.value.page.size", 16777216);
        this.sqlSortValueMaxPages = getIntSize(properties, env, "cairo.sql.sort.value.max.pages", Integer.MAX_VALUE);
        this.workStealTimeoutNanos = getLong(properties, env, "cairo.work.steal.timeout.nanos", 10_000);
        this.parallelIndexingEnabled = getBoolean(properties, env, "cairo.parallel.indexing.enabled", true);
        this.sqlJoinMetadataPageSize = getIntSize(properties, env, "cairo.sql.join.metadata.page.size", 16384);
        this.sqlJoinMetadataMaxResizes = getIntSize(properties, env, "cairo.sql.join.metadata.max.resizes", Integer.MAX_VALUE);
        this.sqlAnalyticColumnPoolCapacity = getInt(properties, env, "cairo.sql.analytic.column.pool.capacity", 64);
        this.sqlCreateTableModelPoolCapacity = getInt(properties, env, "cairo.sql.create.table.model.pool.capacity", 16);
        this.sqlColumnCastModelPoolCapacity = getInt(properties, env, "cairo.sql.column.cast.model.pool.capacity", 16);
        this.sqlRenameTableModelPoolCapacity = getInt(properties, env, "cairo.sql.rename.table.model.pool.capacity", 16);
        this.sqlWithClauseModelPoolCapacity = getInt(properties, env, "cairo.sql.with.clause.model.pool.capacity", 128);
        this.sqlInsertModelPoolCapacity = getInt(properties, env, "cairo.sql.insert.model.pool.capacity", 64);
        this.sqlCopyModelPoolCapacity = getInt(properties, env, "cairo.sql.copy.model.pool.capacity", 32);
        this.sqlCopyBufferSize = getIntSize(properties, env, "cairo.sql.copy.buffer.size", 2 * 1024 * 1024);
        long sqlAppendPageSize = getLongSize(properties, env, "cairo.sql.append.page.size", 16 * 1024 * 1024);
        // round the append page size to the OS page size
        final long osPageSize = FilesFacadeImpl.INSTANCE.getPageSize();
        if ((sqlAppendPageSize % osPageSize) == 0) {
            this.sqlAppendPageSize = sqlAppendPageSize;
        } else {
            this.sqlAppendPageSize = (sqlAppendPageSize / osPageSize + 1) * osPageSize;
        }
        this.doubleToStrCastScale = getInt(properties, env, "cairo.sql.double.cast.scale", 12);
        this.floatToStrCastScale = getInt(properties, env, "cairo.sql.float.cast.scale", 4);
        this.sqlGroupByMapCapacity = getInt(properties, env, "cairo.sql.groupby.map.capacity", 1024);
        this.sqlGroupByPoolCapacity = getInt(properties, env, "cairo.sql.groupby.pool.capacity", 1024);
        this.sqlMaxSymbolNotEqualsCount = getInt(properties, env, "cairo.sql.max.symbol.not.equals.count", 100);
        this.sqlBindVariablePoolSize = getInt(properties, env, "cairo.sql.bind.variable.pool.size", 8);
        final String sqlCopyFormatsFile = getString(properties, env, "cairo.sql.copy.formats.file", "/text_loader.json");
        final String dateLocale = getString(properties, env, "cairo.date.locale", "en");
        this.locale = DateLocaleFactory.INSTANCE.getLocale(dateLocale);
        if (this.locale == null) {
            throw new ServerConfigurationException("cairo.date.locale", dateLocale);
        }

        this.inputFormatConfiguration = new InputFormatConfiguration(
                new DateFormatFactory(),
                DateLocaleFactory.INSTANCE,
                new TimestampFormatFactory(),
                this.locale
        );

        try (JsonLexer lexer = new JsonLexer(1024, 1024)) {
            inputFormatConfiguration.parseConfiguration(lexer, sqlCopyFormatsFile);
        }

        this.inputRoot = getString(properties, env, "cairo.sql.copy.root", null);
        this.backupRoot = getString(properties, env, "cairo.sql.backup.root", null);
        this.backupDirTimestampFormat = getTimestampFormat(properties, env, "cairo.sql.backup.dir.datetime.format", "yyyy-MM-dd");
        this.backupTempDirName = getString(properties, env, "cairo.sql.backup.dir.tmp.name", "tmp");
        this.backupMkdirMode = getInt(properties, env, "cairo.sql.backup.mkdir.mode", 509);

        this.tableBlockWriterQueueSize = Numbers.ceilPow2(getInt(properties, env, "cairo.table.block.writer.queue.size", 4096));
        this.sqlAnalyticStorePageSize = Numbers.ceilPow2(getInt(properties, env, "cairo.sql.analytic.store.page.size", 1024 * 1024));
        this.sqlAnalyticStoreMaxPages = Numbers.ceilPow2(getInt(properties, env, "cairo.sql.analytic.store.max.pages", Integer.MAX_VALUE));
        this.sqlAnalyticRowIdPageSize = Numbers.ceilPow2(getInt(properties, env, "cairo.sql.analytic.rowid.page.size", 512 * 1024));
        this.sqlAnalyticRowIdMaxPages = Numbers.ceilPow2(getInt(properties, env, "cairo.sql.analytic.rowid.max.pages", Integer.MAX_VALUE));
        this.sqlAnalyticTreeKeyPageSize = Numbers.ceilPow2(getInt(properties, env, "cairo.sql.analytic.tree.page.size", 512 * 1024));
        this.sqlAnalyticTreeKeyMaxPages = Numbers.ceilPow2(getInt(properties, env, "cairo.sql.analytic.tree.max.pages", Integer.MAX_VALUE));

        this.telemetryEnabled = getBoolean(properties, env, "telemetry.enabled", true);
        this.telemetryQueueCapacity = getInt(properties, env, "telemetry.queue.capacity", 512);

        parseBindTo(properties, env, "line.udp.bind.to", "0.0.0.0:9009", (a, p) -> {
            this.lineUdpBindIPV4Address = a;
            this.lineUdpPort = p;
        });

        this.lineUdpGroupIPv4Address = getIPv4Address(properties, env, "line.udp.join", "232.1.2.3");
        this.lineUdpCommitRate = getInt(properties, env, "line.udp.commit.rate", 1_000_000);
        this.lineUdpMsgBufferSize = getIntSize(properties, env, "line.udp.msg.buffer.size", 2048);
        this.lineUdpMsgCount = getInt(properties, env, "line.udp.msg.count", 10_000);
        this.lineUdpReceiveBufferSize = getIntSize(properties, env, "line.udp.receive.buffer.size", 8 * 1024 * 1024);
        this.lineUdpEnabled = getBoolean(properties, env, "line.udp.enabled", true);
        this.lineUdpOwnThreadAffinity = getInt(properties, env, "line.udp.own.thread.affinity", -1);
        this.lineUdpOwnThread = getBoolean(properties, env, "line.udp.own.thread", false);
        this.lineUdpUnicast = getBoolean(properties, env, "line.udp.unicast", false);
        this.lineUdpCommitMode = getCommitMode(properties, env, "line.udp.commit.mode");
        this.lineUdpTimestampAdapter = getLineTimestampAdaptor(properties, env, "line.udp.timestamp");

        this.lineTcpEnabled = getBoolean(properties, env, "line.tcp.enabled", true);
        if (lineTcpEnabled) {
            lineTcpNetActiveConnectionLimit = getInt(properties, env, "line.tcp.net.active.connection.limit", 10);
            parseBindTo(properties, env, "line.tcp.net.bind.to", "0.0.0.0:9009", (a, p) -> {
                lineTcpNetBindIPv4Address = a;
                lineTcpNetBindPort = p;
            });

            this.lineTcpNetEventCapacity = getInt(properties, env, "line.tcp.net.event.capacity", 1024);
            this.lineTcpNetIOQueueCapacity = getInt(properties, env, "line.tcp.net.io.queue.capacity", 1024);
            this.lineTcpNetIdleConnectionTimeout = getLong(properties, env, "line.tcp.net.idle.timeout", 0);
            this.lineTcpNetInterestQueueCapacity = getInt(properties, env, "line.tcp.net.interest.queue.capacity", 1024);
            this.lineTcpNetListenBacklog = getInt(properties, env, "line.tcp.net.listen.backlog", 50_000);
            this.lineTcpNetRcvBufSize = getIntSize(properties, env, "line.tcp.net.recv.buf.size", -1);
            this.lineTcpConnectionPoolInitialCapacity = getInt(properties, env, "line.tcp.connection.pool.capacity", 64);
            this.lineTcpTimestampAdapter = getLineTimestampAdaptor(properties, env, "line.tcp.timestamp");
            this.lineTcpMsgBufferSize = getIntSize(properties, env, "line.tcp.msg.buffer.size", 4096);
            this.lineTcpMaxMeasurementSize = getIntSize(properties, env, "line.tcp.max.measurement.size", 4096);
            if (lineTcpMaxMeasurementSize > lineTcpMsgBufferSize) {
                throw new IllegalArgumentException(
                        "line.tcp.max.measurement.size (" + this.lineTcpMaxMeasurementSize + ") cannot be more than line.tcp.msg.buffer.size (" + this.lineTcpMsgBufferSize + ")");
            }
            this.lineTcpWriterQueueSize = getIntSize(properties, env, "line.tcp.writer.queue.size", 128);
            this.lineTcpWorkerCount = getInt(properties, env, "line.tcp.worker.count", 0);
            this.lineTcpWorkerAffinity = getAffinity(properties, env, "line.tcp.worker.affinity", lineTcpWorkerCount);
            this.lineTcpWorkerPoolHaltOnError = getBoolean(properties, env, "line.tcp.halt.on.error", false);
            this.lineTcpNUpdatesPerLoadRebalance = getInt(properties, env, "line.tcp.n.updates.per.load.balance", 10_000);
            this.lineTcpMaxLoadRatio = getDouble(properties, env, "line.tcp.max.load.ratio", 1.9);
            this.lineTcpMaxUncommittedRows = getInt(properties, env, "line.tcp.max.uncommitted.rows", 1000);
            this.lineTcpMaintenanceJobHysteresisInMs = getInt(properties, env, "line.tcp.maintenance.job.hysteresis.in.ms", 250);
            this.lineTcpAuthDbPath = getString(properties, env, "line.tcp.auth.db.path", null);
            if (null != lineTcpAuthDbPath) {
                this.lineTcpAuthDbPath = new File(root, this.lineTcpAuthDbPath).getAbsolutePath();
            }
        }
        this.buildInformation = buildInformation;
        readMasterReplicationConfiguration(properties, env);
        readSlaveReplicationConfiguration(properties, env);
    }

    private void readSlaveReplicationConfiguration(Properties properties, Map<String, String> env) {
    }

    private void readMasterReplicationConfiguration(Properties properties, Map<String, String> env) throws ServerConfigurationException {
        this.masterReplicationIsEnabled = getBoolean(properties, env, "replication.master.enabled", true);
        this.masterReplicationBacklog = getInt(properties, env, "replication.master.backlog", 4);
        StringSink sink = new StringSink();
        parseMultiBindTo(properties, env, "replication.master.bindTo", "0.0.0.0:9004", ',', (a, p) -> {
            sink.clear();
            Net.appendIP4(sink, a);
            this.masterReplicationIps.add(sink.toString());
            this.materReplicationPorts.add(p);
        });
    }

    @Override
    public CairoConfiguration getCairoConfiguration() {
        return cairoConfiguration;
    }

    @Override
    public HttpServerConfiguration getHttpServerConfiguration() {
        return httpServerConfiguration;
    }

    @Override
    public HttpMinServerConfiguration getHttpMinServerConfiguration() {
        return httpMinServerConfiguration;
    }

    @Override
    public LineUdpReceiverConfiguration getLineUdpReceiverConfiguration() {
        return lineUdpReceiverConfiguration;
    }

    @Override
    public LineTcpReceiverConfiguration getLineTcpReceiverConfiguration() {
        return lineTcpReceiverConfiguration;
    }

    @Override
    public MasterReplicationConfiguration getMasterReplicationConfiguration() {
        return masterReplicationConfiguration;
    }

    @Override
    public SlaveReplicationConfiguration getSlaveReplicationConfiguration() {
        return slaveReplicationConfiguration;
    }

    @Override
    public WorkerPoolConfiguration getWorkerPoolConfiguration() {
        return workerPoolConfiguration;
    }

    @Override
    public PGWireConfiguration getPGWireConfiguration() {
        return pgWireConfiguration;
    }

    private int[] getAffinity(Properties properties, @Nullable Map<String, String> env, String key, int httpWorkerCount) throws ServerConfigurationException {
        final int[] result = new int[httpWorkerCount];
        String value = overrideWithEnv(properties, env, key);
        if (value == null) {
            Arrays.fill(result, -1);
        } else {
            String[] affinity = value.split(",");
            if (affinity.length != httpWorkerCount) {
                throw new ServerConfigurationException(key, "wrong number of affinity values");
            }
            for (int i = 0; i < httpWorkerCount; i++) {
                try {
                    result[i] = Numbers.parseInt(affinity[i]);
                } catch (NumericException e) {
                    throw new ServerConfigurationException(key, "Invalid affinity value: " + affinity[i]);
                }
            }
        }
        return result;
    }

    protected boolean getBoolean(Properties properties, @Nullable Map<String, String> env, String key, boolean defaultValue) {
        final String value = overrideWithEnv(properties, env, key);
        return value == null ? defaultValue : Boolean.parseBoolean(value);
    }

    private int getCommitMode(Properties properties, @Nullable Map<String, String> env, String key) {
        final String commitMode = overrideWithEnv(properties, env, key);

        if (commitMode == null) {
            return CommitMode.NOSYNC;
        }

        if (Chars.equalsLowerCaseAscii(commitMode, "nosync")) {
            return CommitMode.NOSYNC;
        }

        if (Chars.equalsLowerCaseAscii(commitMode, "async")) {
            return CommitMode.ASYNC;
        }

        if (Chars.equalsLowerCaseAscii(commitMode, "sync")) {
            return CommitMode.SYNC;
        }

        return CommitMode.NOSYNC;
    }

    private double getDouble(Properties properties, @Nullable Map<String, String> env, String key, double defaultValue) throws ServerConfigurationException {
        final String value = overrideWithEnv(properties, env, key);
        try {
            return value != null ? Numbers.parseDouble(value) : defaultValue;
        } catch (NumericException e) {
            throw new ServerConfigurationException(key, value);
        }
    }

    @SuppressWarnings("SameParameterValue")
    protected int getIPv4Address(Properties properties, Map<String, String> env, String key, String defaultValue) throws ServerConfigurationException {
        final String value = getString(properties, env, key, defaultValue);
        try {
            return Net.parseIPv4(value);
        } catch (NetworkError e) {
            throw new ServerConfigurationException(key, value);
        }
    }

    private int getInt(Properties properties, @Nullable Map<String, String> env, String key, int defaultValue) throws ServerConfigurationException {
        final String value = overrideWithEnv(properties, env, key);
        try {
            return value != null ? Numbers.parseInt(value) : defaultValue;
        } catch (NumericException e) {
            throw new ServerConfigurationException(key, value);
        }
    }

    protected int getIntSize(Properties properties, @Nullable Map<String, String> env, String key, int defaultValue) throws ServerConfigurationException {
        final String value = overrideWithEnv(properties, env, key);
        try {
            return value != null ? Numbers.parseIntSize(value) : defaultValue;
        } catch (NumericException e) {
            throw new ServerConfigurationException(key, value);
        }
    }

    private LineProtoTimestampAdapter getLineTimestampAdaptor(Properties properties, Map<String, String> env, String propNm) {
        final String lineUdpTimestampSwitch = getString(properties, env, propNm, "n");
        switch (lineUdpTimestampSwitch) {
            case "u":
                return LineProtoMicroTimestampAdapter.INSTANCE;
            case "ms":
                return LineProtoMilliTimestampAdapter.INSTANCE;
            case "s":
                return LineProtoSecondTimestampAdapter.INSTANCE;
            case "m":
                return LineProtoMinuteTimestampAdapter.INSTANCE;
            case "h":
                return LineProtoHourTimestampAdapter.INSTANCE;
            default:
                return LineProtoNanoTimestampAdapter.INSTANCE;
        }
    }

    private long getLong(Properties properties, @Nullable Map<String, String> env, String key, long defaultValue) throws ServerConfigurationException {
        final String value = overrideWithEnv(properties, env, key);
        try {
            return value != null ? Numbers.parseLong(value) : defaultValue;
        } catch (NumericException e) {
            throw new ServerConfigurationException(key, value);
        }
    }

    private long getLongSize(Properties properties, @Nullable Map<String, String> env, String key, long defaultValue) throws ServerConfigurationException {
        final String value = overrideWithEnv(properties, env, key);
        try {
            return value != null ? Numbers.parseLongSize(value) : defaultValue;
        } catch (NumericException e) {
            throw new ServerConfigurationException(key, value);
        }
    }

    private String getString(Properties properties, @Nullable Map<String, String> env, String key, String defaultValue) {
        String value = overrideWithEnv(properties, env, key);
        if (value == null) {
            return defaultValue;
        }
        return value;
    }

    private DateFormat getTimestampFormat(Properties properties, @Nullable Map<String, String> env, String key, final String defaultPattern) {
        final String pattern = overrideWithEnv(properties, env, key);
        TimestampFormatCompiler compiler = new TimestampFormatCompiler();
        if (null != pattern) {
            return compiler.compile(pattern);
        }
        return compiler.compile(defaultPattern);
    }

    private String overrideWithEnv(Properties properties, @Nullable Map<String, String> env, String key) {
        String envCandidate = "QDB_" + key.replace('.', '_').toUpperCase();
        String envValue = env != null ? env.get(envCandidate) : null;
        if (envValue != null) {
            log.info().$("env config [key=").$(envCandidate).$(']').$();
            return envValue;
        }
        return properties.getProperty(key);
    }

    protected void parseBindTo(
            Properties properties,
            Map<String, String> env,
            String key,
            String defaultValue,
            BindToParser parser
    ) throws ServerConfigurationException {
        parseMultiBindTo(properties, env, key, defaultValue, (char) 0, (a, p) -> {
            parser.onReady(a, p);
        });
    }

    protected void parseMultiBindTo(
            Properties properties,
            Map<String, String> env,
            String key,
            String defaultValue,
            char delimiter,
            BindToParser parser
    ) throws ServerConfigurationException {

        final String bindToList = getString(properties, env, key, defaultValue);
        int index = 0;
        while (index < bindToList.length()) {
            int tokenEnd = bindToList.indexOf(delimiter, index);
            if (tokenEnd < 0) {
                tokenEnd = bindToList.length();
            }
            String bindTo = bindToList.substring(index, tokenEnd);

            final int colonIndex = bindTo.indexOf(':');
            if (colonIndex == -1) {
                throw new ServerConfigurationException(key, bindTo);
            }

            final String ipv4Str = bindTo.substring(0, colonIndex);
            int ipV4;
            try {
                // Validate IP format.
                ipV4 = Net.parseIPv4(ipv4Str);
            } catch (NetworkError e) {
                throw new ServerConfigurationException(key, ipv4Str);
            }

            final String portStr = bindTo.substring(colonIndex + 1);
            final int port;
            try {
                port = Numbers.parseInt(portStr);
            } catch (NumericException e) {
                throw new ServerConfigurationException(key, portStr);
            }

            parser.onReady(ipV4, port);
            index = tokenEnd;
        }
    }

    @FunctionalInterface
    protected interface BindToParser {
        void onReady(int address, int port);
    }

    private class PropStaticContentProcessorConfiguration implements StaticContentProcessorConfiguration {
        @Override
        public FilesFacade getFilesFacade() {
            return FilesFacadeImpl.INSTANCE;
        }

        @Override
        public CharSequence getIndexFileName() {
            return indexFileName;
        }

        @Override
        public MimeTypesCache getMimeTypesCache() {
            return mimeTypesCache;
        }

        /**
         * Absolute path to HTTP public directory.
         *
         * @return path to public directory
         */
        @Override
        public CharSequence getPublicDirectory() {
            return publicDirectory;
        }

        @Override
        public String getKeepAliveHeader() {
            return keepAliveHeader;
        }
    }

    private class PropHttpIODispatcherConfiguration implements IODispatcherConfiguration {
        @Override
        public int getActiveConnectionLimit() {
            return httpActiveConnectionLimit;
        }

        @Override
        public int getBindIPv4Address() {
            return httpBindIPv4Address;
        }

        @Override
        public int getBindPort() {
            return httpBindPort;
        }

        @Override
        public MillisecondClock getClock() {
            return MillisecondClockImpl.INSTANCE;
        }

        @Override
        public String getDispatcherLogName() {
            return "http-server";
        }

        @Override
        public EpollFacade getEpollFacade() {
            return EpollFacadeImpl.INSTANCE;
        }

        @Override
        public int getEventCapacity() {
            return httpEventCapacity;
        }

        @Override
        public int getIOQueueCapacity() {
            return httpIOQueueCapacity;
        }

        @Override
        public long getIdleConnectionTimeout() {
            return httpIdleConnectionTimeout;
        }

        @Override
        public int getInitialBias() {
            return IOOperation.READ;
        }

        @Override
        public int getInterestQueueCapacity() {
            return httpInterestQueueCapacity;
        }

        @Override
        public int getListenBacklog() {
            return httpListenBacklog;
        }

        @Override
        public NetworkFacade getNetworkFacade() {
            return NetworkFacadeImpl.INSTANCE;
        }

        @Override
        public int getRcvBufSize() {
            return httpRcvBufSize;
        }

        @Override
        public SelectFacade getSelectFacade() {
            return SelectFacadeImpl.INSTANCE;
        }

        @Override
        public int getSndBufSize() {
            return httpSndBufSize;
        }
    }

    private class PropHttpMinIODispatcherConfiguration implements IODispatcherConfiguration {
        @Override
        public int getActiveConnectionLimit() {
            return httpActiveConnectionLimit;
        }

        @Override
        public int getBindIPv4Address() {
            return httpMinBindIPv4Address;
        }

        @Override
        public int getBindPort() {
            return httpMinBindPort;
        }

        @Override
        public MillisecondClock getClock() {
            return MillisecondClockImpl.INSTANCE;
        }

        @Override
        public String getDispatcherLogName() {
            return "http-min-server";
        }

        @Override
        public EpollFacade getEpollFacade() {
            return EpollFacadeImpl.INSTANCE;
        }

        @Override
        public int getEventCapacity() {
            return httpMinEventCapacity;
        }

        @Override
        public int getIOQueueCapacity() {
            return httpMinIOQueueCapacity;
        }

        @Override
        public long getIdleConnectionTimeout() {
            return httpMinIdleConnectionTimeout;
        }

        @Override
        public int getInitialBias() {
            return IOOperation.READ;
        }

        @Override
        public int getInterestQueueCapacity() {
            return httpMinInterestQueueCapacity;
        }

        @Override
        public int getListenBacklog() {
            return httpMinListenBacklog;
        }

        @Override
        public NetworkFacade getNetworkFacade() {
            return NetworkFacadeImpl.INSTANCE;
        }

        @Override
        public int getRcvBufSize() {
            return httpMinRcvBufSize;
        }

        @Override
        public SelectFacade getSelectFacade() {
            return SelectFacadeImpl.INSTANCE;
        }

        @Override
        public int getSndBufSize() {
            return httpMinSndBufSize;
        }
    }

    private class PropTextConfiguration implements TextConfiguration {

        @Override
        public int getDateAdapterPoolCapacity() {
            return dateAdapterPoolCapacity;
        }

        @Override
        public int getJsonCacheLimit() {
            return jsonCacheLimit;
        }

        @Override
        public int getJsonCacheSize() {
            return jsonCacheSize;
        }

        @Override
        public double getMaxRequiredDelimiterStdDev() {
            return maxRequiredDelimiterStdDev;
        }

        @Override
        public double getMaxRequiredLineLengthStdDev() {
            return maxRequiredLineLengthStdDev;
        }

        @Override
        public int getMetadataStringPoolCapacity() {
            return metadataStringPoolCapacity;
        }

        @Override
        public int getRollBufferLimit() {
            return rollBufferLimit;
        }

        @Override
        public int getRollBufferSize() {
            return rollBufferSize;
        }

        @Override
        public int getTextAnalysisMaxLines() {
            return textAnalysisMaxLines;
        }

        @Override
        public int getTextLexerStringPoolCapacity() {
            return textLexerStringPoolCapacity;
        }

        @Override
        public int getTimestampAdapterPoolCapacity() {
            return timestampAdapterPoolCapacity;
        }

        @Override
        public int getUtf8SinkSize() {
            return utf8SinkSize;
        }

        @Override
        public InputFormatConfiguration getInputFormatConfiguration() {
            return inputFormatConfiguration;
        }

        @Override
        public DateLocale getDefaultDateLocale() {
            return locale;
        }
    }

    private class PropSqlInterruptorConfiguration implements SqlInterruptorConfiguration {
        @Override
        public int getBufferSize() {
            return interruptorBufferSize;
        }

        @Override
        public int getCountOfIterationsPerCheck() {
            return interruptorNIterationsPerCheck;
        }

        @Override
        public NetworkFacade getNetworkFacade() {
            return NetworkFacadeImpl.INSTANCE;
        }

        @Override
        public boolean isEnabled() {
            return interruptOnClosedConnection;
        }
    }

    private class PropHttpContextConfiguration implements HttpContextConfiguration {

        @Override
        public boolean allowDeflateBeforeSend() {
            return httpAllowDeflateBeforeSend;
        }

        @Override
        public MillisecondClock getClock() {
            return httpFrozenClock ? StationaryMillisClock.INSTANCE : MillisecondClockImpl.INSTANCE;
        }

        @Override
        public int getConnectionPoolInitialCapacity() {
            return connectionPoolInitialCapacity;
        }

        @Override
        public int getConnectionStringPoolCapacity() {
            return connectionStringPoolCapacity;
        }

        @Override
        public boolean getDumpNetworkTraffic() {
            return false;
        }

        @Override
        public String getHttpVersion() {
            return httpVersion;
        }

        @Override
        public int getMultipartHeaderBufferSize() {
            return multipartHeaderBufferSize;
        }

        @Override
        public long getMultipartIdleSpinCount() {
            return multipartIdleSpinCount;
        }

        @Override
        public NetworkFacade getNetworkFacade() {
            return NetworkFacadeImpl.INSTANCE;
        }

        @Override
        public int getRecvBufferSize() {
            return recvBufferSize;
        }

        @Override
        public int getRequestHeaderBufferSize() {
            return requestHeaderBufferSize;
        }

        @Override
        public int getResponseHeaderBufferSize() {
            return responseHeaderBufferSize;
        }

        @Override
        public int getSendBufferSize() {
            return sendBufferSize;
        }

        @Override
        public boolean getServerKeepAlive() {
            return httpServerKeepAlive;
        }

        @Override
        public boolean readOnlySecurityContext() {
            return readOnlySecurityContext;
        }
    }

    private class PropHttpServerConfiguration implements HttpServerConfiguration {

        @Override
        public IODispatcherConfiguration getDispatcherConfiguration() {
            return httpIODispatcherConfiguration;
        }

        @Override
        public HttpContextConfiguration getHttpContextConfiguration() {
            return httpContextConfiguration;
        }

        @Override
        public JsonQueryProcessorConfiguration getJsonQueryProcessorConfiguration() {
            return jsonQueryProcessorConfiguration;
        }

        @Override
        public int getQueryCacheBlocks() {
            return sqlCacheBlocks;
        }

        @Override
        public int getQueryCacheRows() {
            return sqlCacheRows;
        }

        @Override
        public WaitProcessorConfiguration getWaitProcessorConfiguration() {
            return httpWaitProcessorConfiguration;
        }

        @Override
        public StaticContentProcessorConfiguration getStaticContentProcessorConfiguration() {
            return staticContentProcessorConfiguration;
        }

        @Override
        public boolean isEnabled() {
            return httpServerEnabled;
        }

        @Override
        public int[] getWorkerAffinity() {
            return httpWorkerAffinity;
        }

        @Override
        public int getWorkerCount() {
            return httpWorkerCount;
        }

        @Override
        public boolean haltOnError() {
            return httpWorkerHaltOnError;
        }
    }

    private class PropCairoConfiguration implements CairoConfiguration {

        @Override
        public int getBindVariablePoolSize() {
            return sqlBindVariablePoolSize;
        }

        @Override
        public int getSqlCopyBufferSize() {
            return sqlCopyBufferSize;
        }

        @Override
        public int getCopyPoolCapacity() {
            return sqlCopyModelPoolCapacity;
        }

        @Override
        public int getCreateAsSelectRetryCount() {
            return createAsSelectRetryCount;
        }

        @Override
        public CharSequence getDefaultMapType() {
            return defaultMapType;
        }

        @Override
        public boolean getDefaultSymbolCacheFlag() {
            return defaultSymbolCacheFlag;
        }

        @Override
        public int getDefaultSymbolCapacity() {
            return defaultSymbolCapacity;
        }

        @Override
        public int getFileOperationRetryCount() {
            return fileOperationRetryCount;
        }

        @Override
        public FilesFacade getFilesFacade() {
            return FilesFacadeImpl.INSTANCE;
        }

        @Override
        public long getIdleCheckInterval() {
            return idleCheckInterval;
        }

        @Override
        public long getInactiveReaderTTL() {
            return inactiveReaderTTL;
        }

        @Override
        public long getInactiveWriterTTL() {
            return inactiveWriterTTL;
        }

        @Override
        public int getIndexValueBlockSize() {
            return indexValueBlockSize;
        }

        @Override
        public int getDoubleToStrCastScale() {
            return doubleToStrCastScale;
        }

        @Override
        public int getFloatToStrCastScale() {
            return floatToStrCastScale;
        }

        @Override
        public int getMaxSwapFileCount() {
            return maxSwapFileCount;
        }

        @Override
        public MicrosecondClock getMicrosecondClock() {
            return MicrosecondClockImpl.INSTANCE;
        }

        @Override
        public MillisecondClock getMillisecondClock() {
            return MillisecondClockImpl.INSTANCE;
        }

        @Override
        public NanosecondClock getNanosecondClock() {
            return NanosecondClockImpl.INSTANCE;
        }

        @Override
        public int getMkDirMode() {
            return mkdirMode;
        }

        @Override
        public int getParallelIndexThreshold() {
            return parallelIndexThreshold;
        }

        @Override
        public int getReaderPoolMaxSegments() {
            return readerPoolMaxSegments;
        }

        @Override
        public int getReplicatePoolCapacity() {
            return replicatePoolCapacity;
        }

        @Override
        public CharSequence getRoot() {
            return databaseRoot;
        }

        @Override
        public CharSequence getInputRoot() {
            return inputRoot;
        }

        @Override
        public CharSequence getBackupRoot() {
            return backupRoot;
        }

        @Override
        public DateFormat getBackupDirTimestampFormat() {
            return backupDirTimestampFormat;
        }

        @Override
        public CharSequence getBackupTempDirName() {
            return backupTempDirName;
        }

        @Override
        public int getBackupMkDirMode() {
            return backupMkdirMode;
        }

        @Override
        public long getSpinLockTimeoutUs() {
            return spinLockTimeoutUs;
        }

        @Override
        public int getSqlCharacterStoreCapacity() {
            return sqlCharacterStoreCapacity;
        }

        @Override
        public int getSqlCharacterStoreSequencePoolCapacity() {
            return sqlCharacterStoreSequencePoolCapacity;
        }

        @Override
        public int getSqlColumnPoolCapacity() {
            return sqlColumnPoolCapacity;
        }

        @Override
        public double getSqlCompactMapLoadFactor() {
            return sqlCompactMapLoadFactor;
        }

        @Override
        public int getSqlExpressionPoolCapacity() {
            return sqlExpressionPoolCapacity;
        }

        @Override
        public double getSqlFastMapLoadFactor() {
            return sqlFastMapLoadFactor;
        }

        @Override
        public int getSqlJoinContextPoolCapacity() {
            return sqlJoinContextPoolCapacity;
        }

        @Override
        public int getSqlLexerPoolCapacity() {
            return sqlLexerPoolCapacity;
        }

        @Override
        public int getSqlMapKeyCapacity() {
            return sqlMapKeyCapacity;
        }

        @Override
        public int getSqlMapPageSize() {
            return sqlMapPageSize;
        }

        @Override
        public int getSqlMapMaxPages() {
            return sqlMapMaxPages;
        }

        @Override
        public int getSqlMapMaxResizes() {
            return sqlMapMaxResizes;
        }

        @Override
        public int getSqlModelPoolCapacity() {
            return sqlModelPoolCapacity;
        }

        @Override
        public long getSqlSortKeyPageSize() {
            return sqlSortKeyPageSize;
        }

        @Override
        public int getSqlSortKeyMaxPages() {
            return sqlSortKeyMaxPages;
        }

        @Override
        public long getSqlSortLightValuePageSize() {
            return sqlSortLightValuePageSize;
        }

        @Override
        public int getSqlSortLightValueMaxPages() {
            return sqlSortLightValueMaxPages;
        }

        @Override
        public int getSqlHashJoinValuePageSize() {
            return sqlHashJoinValuePageSize;
        }

        @Override
        public int getSqlHashJoinValueMaxPages() {
            return sqlHashJoinValueMaxPages;
        }

        @Override
        public int getSqlAnalyticStorePageSize() {
            return sqlAnalyticStorePageSize;
        }

        @Override
        public int getSqlAnalyticStoreMaxPages() {
            return sqlAnalyticStoreMaxPages;
        }

        @Override
        public int getSqlAnalyticRowIdPageSize() {
            return sqlAnalyticRowIdPageSize;
        }

        @Override
        public int getSqlAnalyticRowIdMaxPages() {
            return sqlAnalyticRowIdMaxPages;
        }

        @Override
        public int getSqlAnalyticTreeKeyPageSize() {
            return sqlAnalyticTreeKeyPageSize;
        }

        @Override
        public int getSqlAnalyticTreeKeyMaxPages() {
            return sqlAnalyticTreeKeyMaxPages;
        }

        @Override
        public long getSqlLatestByRowCount() {
            return sqlLatestByRowCount;
        }

        @Override
        public int getSqlHashJoinLightValuePageSize() {
            return sqlHashJoinLightValuePageSize;
        }

        @Override
        public int getSqlHashJoinLightValueMaxPages() {
            return sqlHashJoinLightValueMaxPages;
        }

        @Override
        public int getSqlSortValuePageSize() {
            return sqlSortValuePageSize;
        }

        @Override
        public int getSqlSortValueMaxPages() {
            return sqlSortValueMaxPages;
        }

        @Override
        public TextConfiguration getTextConfiguration() {
            return textConfiguration;
        }

        @Override
        public long getWorkStealTimeoutNanos() {
            return workStealTimeoutNanos;
        }

        @Override
        public boolean isParallelIndexingEnabled() {
            return parallelIndexingEnabled;
        }

        @Override
        public int getSqlJoinMetadataPageSize() {
            return sqlJoinMetadataPageSize;
        }

        @Override
        public int getSqlJoinMetadataMaxResizes() {
            return sqlJoinMetadataMaxResizes;
        }

        @Override
        public int getAnalyticColumnPoolCapacity() {
            return sqlAnalyticColumnPoolCapacity;
        }

        @Override
        public int getCreateTableModelPoolCapacity() {
            return sqlCreateTableModelPoolCapacity;
        }

        @Override
        public int getColumnCastModelPoolCapacity() {
            return sqlColumnCastModelPoolCapacity;
        }

        @Override
        public int getRenameTableModelPoolCapacity() {
            return sqlRenameTableModelPoolCapacity;
        }

        @Override
        public int getWithClauseModelPoolCapacity() {
            return sqlWithClauseModelPoolCapacity;
        }

        @Override
        public int getInsertPoolCapacity() {
            return sqlInsertModelPoolCapacity;
        }

        @Override
        public int getCommitMode() {
            return commitMode;
        }

        @Override
        public DateLocale getDefaultDateLocale() {
            return locale;
        }

        @Override
        public int getGroupByPoolCapacity() {
            return sqlGroupByPoolCapacity;
        }

        @Override
        public int getMaxSymbolNotEqualsCount() {
            return sqlMaxSymbolNotEqualsCount;
        }

        @Override
        public int getGroupByMapCapacity() {
            return sqlGroupByMapCapacity;
        }

        @Override
        public boolean enableTestFactories() {
            return false;
        }

        @Override
        public TelemetryConfiguration getTelemetryConfiguration() {
            return telemetryConfiguration;
        }

        @Override
        public long getAppendPageSize() {
            return sqlAppendPageSize;
        }

        @Override
        public int getTableBlockWriterQueueSize() {
            return tableBlockWriterQueueSize;
        }

        @Override
        public BuildInformation getBuildInformation() {
            return buildInformation;
        }
    }

    private class PropLineUdpReceiverConfiguration implements LineUdpReceiverConfiguration {
        @Override
        public int getCommitMode() {
            return lineUdpCommitMode;
        }

        @Override
        public int getBindIPv4Address() {
            return lineUdpBindIPV4Address;
        }

        @Override
        public int getCommitRate() {
            return lineUdpCommitRate;
        }

        @Override
        public int getGroupIPv4Address() {
            return lineUdpGroupIPv4Address;
        }

        @Override
        public int getMsgBufferSize() {
            return lineUdpMsgBufferSize;
        }

        @Override
        public int getMsgCount() {
            return lineUdpMsgCount;
        }

        @Override
        public NetworkFacade getNetworkFacade() {
            return NetworkFacadeImpl.INSTANCE;
        }

        @Override
        public int getPort() {
            return lineUdpPort;
        }

        @Override
        public int getReceiveBufferSize() {
            return lineUdpReceiveBufferSize;
        }

        @Override
        public CairoSecurityContext getCairoSecurityContext() {
            return AllowAllCairoSecurityContext.INSTANCE;
        }

        @Override
        public boolean isEnabled() {
            return lineUdpEnabled;
        }

        @Override
        public boolean isUnicast() {
            return lineUdpUnicast;
        }

        @Override
        public boolean ownThread() {
            return lineUdpOwnThread;
        }

        @Override
        public int ownThreadAffinity() {
            return lineUdpOwnThreadAffinity;
        }

        @Override
        public LineProtoTimestampAdapter getTimestampAdapter() {
            return lineUdpTimestampAdapter;
        }
    }

    private class PropLineTcpReceiverIODispatcherConfiguration implements IODispatcherConfiguration {

        @Override
        public int getActiveConnectionLimit() {
            return lineTcpNetActiveConnectionLimit;
        }

        @Override
        public int getBindIPv4Address() {
            return lineTcpNetBindIPv4Address;
        }

        @Override
        public int getBindPort() {
            return lineTcpNetBindPort;
        }

        @Override
        public MillisecondClock getClock() {
            return MillisecondClockImpl.INSTANCE;
        }

        @Override
        public String getDispatcherLogName() {
            return "tcp-line-server";
        }

        @Override
        public EpollFacade getEpollFacade() {
            return EpollFacadeImpl.INSTANCE;
        }

        @Override
        public int getEventCapacity() {
            return lineTcpNetEventCapacity;
        }

        @Override
        public int getIOQueueCapacity() {
            return lineTcpNetIOQueueCapacity;
        }

        @Override
        public long getIdleConnectionTimeout() {
            return lineTcpNetIdleConnectionTimeout;
        }

        @Override
        public int getInitialBias() {
            return BIAS_READ;
        }

        @Override
        public int getInterestQueueCapacity() {
            return lineTcpNetInterestQueueCapacity;
        }

        @Override
        public int getListenBacklog() {
            return lineTcpNetListenBacklog;
        }

        @Override
        public NetworkFacade getNetworkFacade() {
            return NetworkFacadeImpl.INSTANCE;
        }

        @Override
        public int getRcvBufSize() {
            return lineTcpNetRcvBufSize;
        }

        @Override
        public SelectFacade getSelectFacade() {
            return SelectFacadeImpl.INSTANCE;
        }

        @Override
        public int getSndBufSize() {
            return -1;
        }
    }

    private class PropLineTcpWorkerPoolConfiguration implements WorkerPoolAwareConfiguration {
        @Override
        public int[] getWorkerAffinity() {
            return lineTcpWorkerAffinity;
        }

        @Override
        public int getWorkerCount() {
            return lineTcpWorkerCount;
        }

        @Override
        public boolean haltOnError() {
            return lineTcpWorkerPoolHaltOnError;
        }

        @Override
        public boolean isEnabled() {
            return true;
        }
    }

    private class PropLineTcpReceiverConfiguration implements LineTcpReceiverConfiguration {
        @Override
        public boolean isEnabled() {
            return lineTcpEnabled;
        }

        @Override
        public CairoSecurityContext getCairoSecurityContext() {
            return AllowAllCairoSecurityContext.INSTANCE;
        }

        @Override
        public LineProtoTimestampAdapter getTimestampAdapter() {
            return lineTcpTimestampAdapter;
        }

        @Override
        public int getConnectionPoolInitialCapacity() {
            return lineTcpConnectionPoolInitialCapacity;
        }

        @Override
        public IODispatcherConfiguration getNetDispatcherConfiguration() {
            return lineTcpReceiverDispatcherConfiguration;
        }

        @Override
        public int getNetMsgBufferSize() {
            return lineTcpMsgBufferSize;
        }

        @Override
        public int getMaxMeasurementSize() {
            return lineTcpMaxMeasurementSize;
        }

        @Override
        public NetworkFacade getNetworkFacade() {
            return NetworkFacadeImpl.INSTANCE;
        }

        @Override
        public int getWriterQueueSize() {
            return lineTcpWriterQueueSize;
        }

        @Override
        public MicrosecondClock getMicrosecondClock() {
            return MicrosecondClockImpl.INSTANCE;
        }

        @Override
        public MillisecondClock getMillisecondClock() {
            return MillisecondClockImpl.INSTANCE;
        }

        @Override
        public WorkerPoolAwareConfiguration getWorkerPoolConfiguration() {
            return lineTcpWorkerPoolConfiguration;
        }

        @Override
        public int getNUpdatesPerLoadRebalance() {
            return lineTcpNUpdatesPerLoadRebalance;
        }

        @Override
        public double getMaxLoadRatio() {
            return lineTcpMaxLoadRatio;
        }

        @Override
        public int getMaxUncommittedRows() {
            return lineTcpMaxUncommittedRows;
        }

        @Override
        public long getMaintenanceJobHysteresisInMs() {
            return lineTcpMaintenanceJobHysteresisInMs;
        }

        @Override
        public String getAuthDbPath() {
            return lineTcpAuthDbPath;
        }
    }

    private class PropJsonQueryProcessorConfiguration implements JsonQueryProcessorConfiguration {
        @Override
        public MillisecondClock getClock() {
            return httpFrozenClock ? StationaryMillisClock.INSTANCE : MillisecondClockImpl.INSTANCE;
        }

        @Override
        public int getConnectionCheckFrequency() {
            return jsonQueryConnectionCheckFrequency;
        }

        @Override
        public FilesFacade getFilesFacade() {
            return FilesFacadeImpl.INSTANCE;
        }

        @Override
        public int getFloatScale() {
            return jsonQueryFloatScale;
        }

        @Override
        public int getDoubleScale() {
            return jsonQueryDoubleScale;
        }

        @Override
        public CharSequence getKeepAliveHeader() {
            return keepAliveHeader;
        }

        @Override
        public long getMaxQueryResponseRowLimit() {
            return maxHttpQueryResponseRowLimit;
        }

        @Override
        public SqlInterruptorConfiguration getInterruptorConfiguration() {
            return interruptorConfiguration;
        }
    }

    private class PropMasterReplicationConfiguration implements  MasterReplicationConfiguration {

        @Override
        public int getBacklog() {
            return masterReplicationBacklog;
        }

        @Override
        public ObjList<CharSequence> getMasterIps() {
            return masterReplicationIps;
        }

        @Override
        public IntList getMasterPorts() {
            return materReplicationPorts;
        }

        @Override
        public NetworkFacade getNetworkFacade() {
            return NetworkFacadeImpl.INSTANCE;
        }

        @Override
        public boolean isEnabled() {
            return masterReplicationIsEnabled;
        }
    }

    private class PropWorkerPoolConfiguration implements WorkerPoolConfiguration {
        @Override
        public int[] getWorkerAffinity() {
            return sharedWorkerAffinity;
        }

        @Override
        public int getWorkerCount() {
            return sharedWorkerCount;
        }

        @Override
        public boolean haltOnError() {
            return sharedWorkerHaltOnError;
        }
    }

    private class PropWaitProcessorConfiguration implements WaitProcessorConfiguration {

        @Override
        public MillisecondClock getClock() {
            return MillisecondClockImpl.INSTANCE;
        }

        @Override
        public long getMaxWaitCapMs() {
            return maxRerunWaitCapMs;
        }

        @Override
        public double getExponentialWaitMultiplier() {
            return rerunExponentialWaitMultiplier;
        }

        @Override
        public int getInitialWaitQueueSize() {
            return rerunInitialWaitQueueSize;
        }

        @Override
        public int getMaxProcessingQueueSize() {
            return rerunMaxProcessingQueueSize;
        }
    }

    private class PropPGWireDispatcherConfiguration implements IODispatcherConfiguration {

        @Override
        public int getActiveConnectionLimit() {
            return pgNetActiveConnectionLimit;
        }

        @Override
        public int getBindIPv4Address() {
            return pgNetBindIPv4Address;
        }

        @Override
        public int getBindPort() {
            return pgNetBindPort;
        }

        @Override
        public MillisecondClock getClock() {
            return MillisecondClockImpl.INSTANCE;
        }

        @Override
        public String getDispatcherLogName() {
            return "pg-server";
        }

        @Override
        public EpollFacade getEpollFacade() {
            return EpollFacadeImpl.INSTANCE;
        }

        @Override
        public int getEventCapacity() {
            return pgNetEventCapacity;
        }

        @Override
        public int getIOQueueCapacity() {
            return pgNetIOQueueCapacity;
        }

        @Override
        public long getIdleConnectionTimeout() {
            return pgNetIdleConnectionTimeout;
        }

        @Override
        public int getInitialBias() {
            return BIAS_READ;
        }

        @Override
        public int getInterestQueueCapacity() {
            return pgNetInterestQueueCapacity;
        }

        @Override
        public int getListenBacklog() {
            return pgNetListenBacklog;
        }

        @Override
        public NetworkFacade getNetworkFacade() {
            return NetworkFacadeImpl.INSTANCE;
        }

        @Override
        public int getRcvBufSize() {
            return pgNetRcvBufSize;
        }

        @Override
        public SelectFacade getSelectFacade() {
            return SelectFacadeImpl.INSTANCE;
        }

        @Override
        public int getSndBufSize() {
            return pgNetSndBufSize;
        }
    }

    private class PropPGWireConfiguration implements PGWireConfiguration {

        @Override
        public int getCharacterStoreCapacity() {
            return pgCharacterStoreCapacity;
        }

        @Override
        public int getCharacterStorePoolCapacity() {
            return pgCharacterStorePoolCapacity;
        }

        @Override
        public int getConnectionPoolInitialCapacity() {
            return pgConnectionPoolInitialCapacity;
        }

        @Override
        public String getDefaultPassword() {
            return pgPassword;
        }

        @Override
        public String getDefaultUsername() {
            return pgUsername;
        }

        @Override
        public IODispatcherConfiguration getDispatcherConfiguration() {
            return propPGWireDispatcherConfiguration;
        }

        @Override
        public int getFactoryCacheColumnCount() {
            return pgFactoryCacheColumnCount;
        }

        @Override
        public int getFactoryCacheRowCount() {
            return pgFactoryCacheRowCount;
        }

        @Override
        public int getIdleRecvCountBeforeGivingUp() {
            return pgIdleRecvCountBeforeGivingUp;
        }

        @Override
        public int getIdleSendCountBeforeGivingUp() {
            return pgIdleSendCountBeforeGivingUp;
        }

        @Override
        public int getInsertCacheBlockCount() {
            return pgInsertCacheBlockCount;
        }

        @Override
        public int getInsertCacheRowCount() {
            return pgInsertCacheRowCount;
        }

        @Override
        public int getInsertPoolCapacity() {
            return pgInsertPoolCapacity;
        }

        @Override
        public int getMaxBlobSizeOnQuery() {
            return pgMaxBlobSizeOnQuery;
        }

        @Override
        public int getNamedStatementCacheCapacity() {
            return pgNamedStatementCacheCapacity;
        }

        @Override
        public int getNamesStatementPoolCapacity() {
            return pgNamesStatementPoolCapacity;
        }

        @Override
        public NetworkFacade getNetworkFacade() {
            return NetworkFacadeImpl.INSTANCE;
        }

        @Override
        public int getPendingWritersCacheSize() {
            return pgPendingWritersCacheCapacity;
        }

        @Override
        public int getRecvBufferSize() {
            return pgRecvBufferSize;
        }

        @Override
        public int getSendBufferSize() {
            return pgSendBufferSize;
        }

        @Override
        public String getServerVersion() {
            return "11.3";
        }

        @Override
        public DateLocale getDefaultDateLocale() {
            return pgDefaultLocale;
        }

        @Override
        public int[] getWorkerAffinity() {
            return pgWorkerAffinity;
        }

        @Override
        public int getWorkerCount() {
            return pgWorkerCount;
        }

        @Override
        public boolean haltOnError() {
            return pgHaltOnError;
        }

        @Override
        public boolean isDaemonPool() {
            return pgDaemonPool;
        }

        @Override
        public boolean isEnabled() {
            return pgEnabled;
        }
    }

    private class PropTelemetryConfiguration implements TelemetryConfiguration {

        @Override
        public boolean getEnabled() {
            return telemetryEnabled;
        }

        @Override
        public int getQueueCapacity() {
            return telemetryQueueCapacity;
        }
    }

    private class PropHttpMinServerConfiguration implements HttpMinServerConfiguration {

        @Override
        public IODispatcherConfiguration getDispatcherConfiguration() {
            return httpMinIODispatcherConfiguration;
        }

        @Override
        public HttpContextConfiguration getHttpContextConfiguration() {
            return httpContextConfiguration;
        }

        @Override
        public WaitProcessorConfiguration getWaitProcessorConfiguration() {
            return httpWaitProcessorConfiguration;
        }

        @Override
        public int[] getWorkerAffinity() {
            return httpMinWorkerAffinity;
        }

        @Override
        public int getWorkerCount() {
            return httpMinWorkerCount;
        }

        @Override
        public boolean haltOnError() {
            return httpMinWorkerHaltOnError;
        }

        @Override
        public boolean isEnabled() {
            return httpMinServerEnabled;
        }
    }

    private class PropSlaveReplicationConfiguration implements SlaveReplicationConfiguration {
        @Override
        public int getConnectionCallbackQueueLen() {
            return slaveReplicationConnectionCallbackQueueLen;
        }

        @Override
        public int getInstructionQueueLen() {
            return slaveReplicationInstructionQueueLen;
        }

        @Override
        public NetworkFacade getNetworkFacade() {
            return NetworkFacadeImpl.INSTANCE;
        }

        @Override
        public int getNewConnectionQueueLen() {
            return slaveReplicationNewConnectionQueueLen;
        }

        @Override
        public boolean isEnabled() {
            return slaveReplicationEnabled;
        }
    }
}<|MERGE_RESOLUTION|>--- conflicted
+++ resolved
@@ -307,8 +307,6 @@
     private int httpMinListenBacklog;
     private int httpMinRcvBufSize;
     private int httpMinSndBufSize;
-<<<<<<< HEAD
-    private final BuildInformation buildInformation;
     private final MasterReplicationConfiguration masterReplicationConfiguration = new PropMasterReplicationConfiguration();
     private int masterReplicationBacklog;
     private ObjList<CharSequence> masterReplicationIps = new ObjList<>();
@@ -319,8 +317,6 @@
     private int slaveReplicationNewConnectionQueueLen;
     private int slaveReplicationInstructionQueueLen;
     private int slaveReplicationConnectionCallbackQueueLen;
-=======
->>>>>>> eca539ac
 
     public PropServerConfiguration(
             String root,
