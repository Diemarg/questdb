/*******************************************************************************
 *     ___                  _   ____  ____
 *    / _ \ _   _  ___  ___| |_|  _ \| __ )
 *   | | | | | | |/ _ \/ __| __| | | |  _ \
 *   | |_| | |_| |  __/\__ \ |_| |_| | |_) |
 *    \__\_\\__,_|\___||___/\__|____/|____/
 *
 *  Copyright (c) 2014-2019 Appsicle
 *  Copyright (c) 2019-2022 QuestDB
 *
 *  Licensed under the Apache License, Version 2.0 (the "License");
 *  you may not use this file except in compliance with the License.
 *  You may obtain a copy of the License at
 *
 *  http://www.apache.org/licenses/LICENSE-2.0
 *
 *  Unless required by applicable law or agreed to in writing, software
 *  distributed under the License is distributed on an "AS IS" BASIS,
 *  WITHOUT WARRANTIES OR CONDITIONS OF ANY KIND, either express or implied.
 *  See the License for the specific language governing permissions and
 *  limitations under the License.
 *
 ******************************************************************************/

package io.questdb.std;

import io.questdb.cairo.BinarySearch;
import io.questdb.std.str.CharSink;

import java.util.Arrays;

public class LongList implements Mutable, LongVec {
    private static final int DEFAULT_ARRAY_SIZE = 16;
    private static final long DEFAULT_NO_ENTRY_VALUE = -1L;
    private final long noEntryValue;
    private long[] data;
    private int pos = 0;

    public LongList() {
        this(DEFAULT_ARRAY_SIZE);
    }

    public LongList(int capacity) {
        this(capacity, DEFAULT_NO_ENTRY_VALUE);
    }

    public LongList(int capacity, long noEntryValue) {
        this.data = new long[capacity];
        this.noEntryValue = noEntryValue;
    }

    public LongList(LongList other) {
        this.data = new long[Math.max(other.size(), DEFAULT_ARRAY_SIZE)];
        setPos(other.size());
        System.arraycopy(other.data, 0, this.data, 0, pos);
        this.noEntryValue = other.noEntryValue;
    }

    public void add(long value) {
        ensureCapacity(pos + 1);
        data[pos++] = value;
    }

    public void add(long value0, long value1) {
        int n = pos;
        ensureCapacity(n + 2);
        data[n++] = value0;
        data[n++] = value1;
        pos = n;
    }

    public void add(long value0, long value1, long value2, long value3) {
        int n = pos;
        ensureCapacity(n + 4);
        data[n++] = value0;
        data[n++] = value1;
        data[n++] = value2;
        data[n++] = value3;
        pos = n;
    }

    public void add(long value0, long value1, long value2, long value3, long value4, long value5, long value6, long value7) {
        int n = pos;
        ensureCapacity(n + 8);
        data[n++] = value0;
        data[n++] = value1;
        data[n++] = value2;
        data[n++] = value3;
        data[n++] = value4;
        data[n++] = value5;
        data[n++] = value6;
        data[n++] = value7;
        pos = n;
    }

    public void add(LongList that) {
        add(that, 0, that.size());
    }

    public void add(LongList that, int lo, int hi) {
        int p = pos;
        int s = hi - lo;
        ensureCapacity(p + s);
        System.arraycopy(that.data, lo, this.data, p, s);
        pos += s;
    }

    public void add(int index, long element) {
        ensureCapacity(++pos);
        System.arraycopy(data, index, data, index + 1, pos - index - 1);
        data[index] = element;
    }

    public void arrayCopy(int srcPos, int dstPos, int length) {
        System.arraycopy(data, srcPos, data, dstPos, length);
    }

    public int binarySearch(long value, int scanDir) {

        // this is the same algorithm as implemented in C (util.h)
        // template<class T, class V>
        // inline int64_t binary_search(T *data, V value, int64_t low, int64_t high, int32_t scan_dir)
        // please ensure these implementations are in sync

        int low = 0;
        int high = pos - 1;
        while (high - low > 65) {
            final int mid = (low + high) / 2;
            final long midVal = data[mid];

            if (midVal < value) {
                low = mid;
            } else if (midVal > value) {
                high = mid - 1;
            } else {
                // In case of multiple equal values, find the first
                return scanDir == BinarySearch.SCAN_UP ?
                        scrollUp(mid, midVal) :
                        scrollDown(mid, high, midVal);
            }
        }
        return scanDir == BinarySearch.SCAN_UP ?
                scanUp(value, low, high + 1) :
                scanDown(value, low, high + 1);
    }

    public int binarySearchBlock(int shl, long value, int scanDir) {
        // Binary searches using 2^shl blocks
        // e.g. when shl == 2
        // this method treats 4 longs as 1 entry
        // taking first long for the comparisons
        // and ignoring the other 3 values.

        // This is useful when list is a dictionary where first long is a key
        // and subsequent X (1, 3, 7 etc.) values are the value of the dictionary.

        // this is the same algorithm as implemented in C (util.h)
        // template<class T, class V>
        // inline int64_t binary_search(T *data, V value, int64_t low, int64_t high, int32_t scan_dir)
        // please ensure these implementations are in sync

        int low = 0;
        int high = (pos - 1) >> shl;
        while (high - low > 65) {
            final int mid = (low + high) / 2;
            final long midVal = data[mid << shl];

            if (midVal < value) {
                low = mid;
            } else if (midVal > value) {
                high = mid - 1;
            } else {
                // In case of multiple equal values, find the first
                return scanDir == BinarySearch.SCAN_UP ?
                        scrollUpBlock(shl, mid, midVal) :
                        scrollDownBlock(shl, mid, high, midVal);
            }
        }
        return scanDir == BinarySearch.SCAN_UP ?
                scanUpBlock(shl, value, low, high + 1) :
                scanDownBlock(shl, value, low, high + 1);
    }

    public void clear() {
        pos = 0;
    }

    public void ensureCapacity(int capacity) {
        if (capacity < 0) {
            throw new IllegalArgumentException("Negative capacity. Integer overflow may be?");
        }

        int l = data.length;
        if (capacity > l) {
            int newCap = Math.max(l << 1, capacity);
            long[] buf = new long[newCap];
            System.arraycopy(data, 0, buf, 0, l);
            this.data = buf;
        }
    }

    public void erase() {
        pos = 0;
        Arrays.fill(data, noEntryValue);
    }

    public void extendAndSet(int index, long value) {
        ensureCapacity(index + 1);
        if (index >= pos) {
            pos = index + 1;
        }
        data[index] = value;
    }

    public void fill(int from, int to, long value) {
        Arrays.fill(data, from, to, value);
    }

    public long get(int index) {
        if (index < pos) {
            return data[index];
        }
        throw new ArrayIndexOutOfBoundsException(index);
    }

    public long getAndSetQuick(int index, long value) {
        long v = getQuick(index);
        data[index] = value;
        return v;
    }

    /**
     * Returns last element of the list or null if list is empty.
     *
     * @return last element of the list
     */
    public long getLast() {
        if (pos > 0) {
            return data[pos - 1];
        }
        return noEntryValue;
    }

    public void setLast(long value) {
        if (pos > 0) {
            data[pos - 1] = value;
        }
    }

    /**
     * Returns element at the specified position. This method does not do
     * bounds check and may cause memory corruption if index is out of bounds.
     * Instead the responsibility to check bounds is placed on application code,
     * which is often the case anyway, for example in indexed for() loop.
     *
     * @param index of the element
     * @return element at the specified position.
     */
    public long getQuick(int index) {
        return data[index];
    }

    public void setQuick(int index, long value) {
        assert index < pos;
        data[index] = value;
    }

    @Override
    public LongVec newInstance() {
        return new LongList(size());
    }

    /**
     * {@inheritDoc}
     */
    @Override
    public int hashCode() {
        long hashCode = 1;
        for (int i = 0, n = pos; i < n; i++) {
            long v = getQuick(i);
            hashCode = 31 * hashCode + (v == noEntryValue ? 0 : v);
        }
        return (int) hashCode;
    }

    /**
     * {@inheritDoc}
     */
    @Override
    public boolean equals(Object that) {
        return this == that || that instanceof LongList && equals((LongList) that);
    }

    /**
     * {@inheritDoc}
     */
    @Override
    public String toString() {
        final CharSink sb = Misc.getThreadLocalBuilder();

        sb.put('[');
        for (int i = 0, k = pos; i < k; i++) {
            if (i > 0) {
                sb.put(',');
            }
            sb.put(get(i));
        }
        sb.put(']');
        return sb.toString();
    }

    public void increment(int index) {
        data[index] = data[index] + 1;
    }

    public void insert(int index, int length) {
        ensureCapacity(pos + length);
        if (pos > index) {
            System.arraycopy(data, index, data, index + length, pos - index);
        }
        pos += length;
    }

    public void remove(long v) {
        int index = indexOf(v);
        if (index > -1) {
            removeIndex(index);
        }
    }

    public void removeIndex(int index) {
        if (pos < 1 || index >= pos) {
            return;
        }
        int move = pos - index - 1;
        if (move > 0) {
            System.arraycopy(data, index + 1, data, index, move);
        }
        data[--pos] = noEntryValue;
    }

    public void removeIndexBlock(int index, int slotSize) {
        if (pos < 1 || index >= pos) {
            return;
        }
        int move = pos - index - slotSize;
        if (move > 0) {
            System.arraycopy(data, index + slotSize, data, index, move);
        }
        pos -= slotSize;
        Arrays.fill(data, pos, pos + slotSize, noEntryValue);
    }

    public void seed(int capacity, long value) {
        ensureCapacity(capacity);
        pos = capacity;
        fill(0, capacity, value);
    }

    public void seed(int fromIndex, int count, long value) {
        int capacity = fromIndex + count;
        ensureCapacity(capacity);
        Arrays.fill(data, fromIndex, capacity, value);
    }

    public void set(int index, long element) {
        if (index < pos) {
            data[index] = element;
            return;
        }
        throw new ArrayIndexOutOfBoundsException(index);
    }

    public void setAll(int capacity, long value) {
        ensureCapacity(capacity);
        pos = capacity;
        Arrays.fill(data, value);
    }

    final public void setPos(int pos) {
        ensureCapacity(pos);
        this.pos = pos;
    }

    public int size() {
        return pos;
    }

    /**
     * Sorts the specified array.
     */
    public void sort() {
        LongSort.sort(this, 0, size() - 1);
    }

    public LongList subset(int lo, int hi) {
        int _hi = Math.min(hi, pos);
        LongList that = new LongList(_hi - lo);
        System.arraycopy(this.data, lo, that.data, 0, _hi - lo);
        that.pos = _hi - lo;
        return that;
    }

    public void zero(int value) {
        Arrays.fill(data, 0, pos, value);
    }

    private boolean equals(LongList that) {
        if (this.pos != that.pos) {
            return false;
        }
<<<<<<< HEAD
=======
        if (this.noEntryValue != that.noEntryValue) {
            return false;
        }
>>>>>>> b28553e8
        for (int i = 0, n = pos; i < n; i++) {
            if (this.getQuick(i) != that.getQuick(i)) {
                return false;
            }
        }
        return true;
    }

    public int indexOf(long o) {
        for (int i = 0, n = pos; i < n; i++) {
            if (o == getQuick(i)) {
                return i;
            }
        }
        return -1;
    }

    private int scanDown(long v, int low, int high) {
        for (int i = high - 1; i >= low; i--) {
            long that = data[i];
            if (that == v) {
                return i;
            }
            if (that < v) {
                return -(i + 2);
            }
        }
        return -(low + 1);
    }

    private int scanDownBlock(int shl, long v, int low, int high) {
        for (int i = high - 1; i >= low; i--) {
            long that = data[i << shl];
            if (that == v) {
                return i << shl;
            }
            if (that < v) {
                return -(((i + 1) << shl) + 1);
            }
        }
        return -((low << shl) + 1);
    }

    private int scanUp(long value, int low, int high) {
        for (int i = low; i < high; i++) {
            long that = data[i];
            if (that == value) {
                return i;
            }
            if (that > value) {
                return -(i + 1);
            }
        }
        return -(high + 1);
    }

    private int scanUpBlock(int shl, long value, int low, int high) {
        for (int i = low; i < high; i++) {
            long that = data[i << shl];
            if (that == value) {
                return i << shl;
            }
            if (that > value) {
                return -((i << shl) + 1);
            }
        }
        return -((high << shl) + 1);
    }

    private int scrollDown(int low, int high, long value) {
        do {
            if (low < high) {
                low++;
            } else {
                return low;
            }
        } while (data[low] == value);
        return low - 1;
    }

    private int scrollDownBlock(int shl, int low, int high, long value) {
        do {
            if (low < high) {
                low++;
            } else {
                return low << shl;
            }
        } while (data[low << shl] == value);
        return (low - 1) << shl;
    }

    private int scrollUp(int high, long value) {
        do {
            if (high > 0) {
                high--;
            } else {
                return 0;
            }
        } while (data[high] == value);
        return high + 1;
    }

    private int scrollUpBlock(int shl, int high, long value) {
        do {
            if (high > 0) {
                high--;
            } else {
                return 0;
            }
        } while (data[high << shl] == value);
        return (high + 1) << shl;
    }
}<|MERGE_RESOLUTION|>--- conflicted
+++ resolved
@@ -409,12 +409,9 @@
         if (this.pos != that.pos) {
             return false;
         }
-<<<<<<< HEAD
-=======
         if (this.noEntryValue != that.noEntryValue) {
             return false;
         }
->>>>>>> b28553e8
         for (int i = 0, n = pos; i < n; i++) {
             if (this.getQuick(i) != that.getQuick(i)) {
                 return false;
